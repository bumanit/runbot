--- conflicted
+++ resolved
@@ -186,15 +186,9 @@
         # reviewer approved changing the state and setting reviewer as reviewer
         # plus set merge method
         ('Reviewer', '', [
-<<<<<<< HEAD
-            ('', 'rebase and merge, using the PR as merge commit message'),
-            ('', 'Reviewer'),
-            ('Validated', 'Ready'),
-=======
             ('state', 'Validated', 'Ready'),
             ('merge_method', '', 'rebase and merge, using the PR as merge commit message'),
             ('reviewed_by', '', 'Reviewer'),
->>>>>>> 667aa69f
         ]),
         # staging succeeded
         (matches('$$'), f'<p>staging {st.id} succeeded</p>', [
