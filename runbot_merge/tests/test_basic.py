import datetime
import itertools
import json
import textwrap
import time
from typing import Callable
from unittest import mock

import pytest
import requests
from lxml import html

import odoo
from utils import _simple_init, seen, matches, get_partner, Commit, pr_page, to_pr, part_of, ensure_one

@pytest.fixture(autouse=True)
def _configure_statuses(request, project, repo):
    if 'defaultstatuses' not in request.keywords:
        project.repo_ids.required_statuses = 'legal/cla,ci/runbot'

@pytest.fixture(autouse=True, params=["statuses", "rpc"])
def stagings(request, env, project, repo):
    """Hook in support for validating stagings via RPC calls instead of CI
    webhooks. Transparent for the tests as long as they send statuses to
    symbolic refs (branch names) rather than commits, although commits *would*
    probably be doable (look up the head for the commit, then what staging it's
    part of)
    """
    if request.param == "statuses":
            yield
    else:
        env['res.users'].browse([env._uid]).write({
            "groups_id": [(4, env.ref("runbot_merge.status").id, {})]
        })
        project.write({
            "staging_rpc": True,
            "staging_statuses": False,
        })
        RepoType = type(repo)
        # apparently side_effect + wraps on unbound method don't work correctly,
        # the wrapped method does get called when returning DEFAULT but *the
        # instance (subject) is not sent along for the ride* so the call fails.
        post_status = RepoType.post_status
        def _post_status(repo, ref, status, context='default', **kw):
            if not ref.startswith(('staging.', 'heads/staging.')):
                return post_status(repo, ref, status, context, **kw)

            c = repo.commit(ref)
            branchname = ref.removeprefix('staging.').removeprefix('heads/staging.')
            env['runbot_merge.stagings'].search([('target.name', '=', branchname)])\
                .post_status(c.id, context, status, **kw)

        with mock.patch.object(RepoType, "post_status", _post_status):
            yield

def test_trivial_flow(env, repo, page, users, config):
    # create base branch
    with repo:
        [m] = repo.make_commits(None, Commit("initial", tree={'a': 'some content'}), ref='heads/master')

        # create PR with 2 commits
        _, c1 = repo.make_commits(
            m,
            Commit('replace file contents', tree={'a': 'some other content'}),
            Commit('add file', tree={'b': 'a second file'}),
            ref='heads/other'
        )
        pr = repo.make_pr(title="gibberish", body="blahblah", target='master', head='other')

        [c2] = repo.make_commits(
            'other',
            Commit('forgot a bit', tree={'whee': 'kjfdsh'}),
            ref='heads/other',
            make=False,
        )

    pr_id = to_pr(env, pr)
    assert pr_id.state == 'opened'
    env.run_crons()
    assert pr.comments == [seen(env, pr, users)]

    pr_dashboard = pr_page(page, pr)
    s = pr_dashboard.cssselect('.alert-info > ul > li')
    assert [it.get('class') for it in s] == ['fail', 'fail', ''],\
        "merge method unset, review missing, no CI"
    assert dict(zip(
        [e.text_content() for e in pr_dashboard.cssselect('dl.runbot-merge-fields dt')],
        [e.text_content() for e in pr_dashboard.cssselect('dl.runbot-merge-fields dd')],
    )) == {
        'label': f"{config['github']['owner']}:other",
        'head': c2,
    }

    with repo:
        repo.post_status(c2, 'success', 'legal/cla')
        repo.post_status(c2, 'success', 'ci/runbot')
    env.run_crons()
    assert pr_id.state == 'validated'

    s = pr_page(page, pr).cssselect('.alert-info > ul > li')
    assert [it.get('class') for it in s] == ['fail', 'fail', 'ok'],\
        "merge method unset, review missing, CI"
    statuses = [
        (l.find('a').text.split(':')[0], l.get('class').strip())
        for l in s[2].cssselect('ul li')
    ]
    assert statuses == [('legal/cla', 'ok'), ('ci/runbot', 'ok')]

    with repo:
        pr.post_comment('hansen r+ rebase-merge', config['role_reviewer']['token'])
    assert pr_id.state == 'ready'

    # can't check labels here as running the cron will stage it

    env.run_crons()
    assert pr_id.staging_id
    assert pr_page(page, pr).cssselect('.alert-primary')

    with repo:
        repo.post_status('staging.master', 'success', 'ci/runbot', target_url='http://foo.com/pog')
        repo.post_status('staging.master', 'success', 'legal/cla')
        # the should not block the merge because it's not part of the requirements
        repo.post_status('staging.master', 'failure', 'ci/lint', target_url='http://ignored.com/whocares')
    # need to store this because after the crons have run the staging will
    # have succeeded and been disabled
    st = pr_id.staging_id
    env.run_crons()

    assert {tuple(t) for t in st.statuses} == {
        (repo.name, 'legal/cla', 'success', ''),
        (repo.name, 'ci/runbot', 'success', 'http://foo.com/pog'),
        (repo.name, 'ci/lint', 'failure', 'http://ignored.com/whocares'),
    }

    p = html.fromstring(page('/runbot_merge'))
    s = p.cssselect('.staging div.dropdown a')
    assert len(s) == 2, "not logged so only *required* statuses"
    for e, status in zip(s, ['legal/cla', 'ci/runbot']):
        assert set(e.classes) == {'dropdown-item', 'bg-success'}
        assert e.text_content().strip() == f'{repo.name}: {status}'

    assert st.state == 'success'
    assert pr_id.state == 'merged'
    assert pr_page(page, pr).cssselect('.alert-success')

    master = repo.commit('heads/master')
    # with default-rebase, only one parent is "known"
    assert master.parents[0] == m
    assert repo.read_tree(master) == {
        'a': 'some other content',
        'b': 'a second file',
        'whee': 'kjfdsh',
    }
    assert master.message == "gibberish\n\nblahblah\n\ncloses {repo.name}#1"\
                             "\n\nSigned-off-by: {reviewer.formatted_email}"\
                             .format(repo=repo, reviewer=get_partner(env, users['reviewer']))

    def get_tracking_values(record):
        if record.field_type in ('integer', 'float', 'char', 'text', 'monetary', 'datetime'):
            return record[f'old_value_{record.field_type}'], record[f'new_value_{record.field_type}']
        elif record.field_type == 'date':
            v1, v2 = record.old_value_datetime, record.new_value_datetime
            return v1 and v1[:10], v2 and v2[:10]
        elif record.field_type == 'boolean':
            return bool(record.old_value_integer), bool(record.new_value_integer)
        else:
            return record.old_value_char, record.new_value_char

    # reverse because the messages are in newest-to-oldest by default
    # (as that's how you want to read them)
    messages = reversed([
        (m.author_id.display_name, m.body, [get_tracking_values(v) for v in m.tracking_value_ids])
        for m in pr_id.message_ids
    ])

    assert list(messages) == [
        (users['user'], '<p>Pull Request created</p>', []),
        (users['user'], '', [(c1, c2)]),
        ('OdooBot', f'<p>statuses changed on {c2}</p>', [('Opened', 'Validated')]),
        # reviewer approved changing the state and setting reviewer as reviewer
        # plus set merge method
        ('Reviewer', '', [
            ('Validated', 'Ready'),
            ('', 'rebase and merge, using the PR as merge commit message'),
            ('', 'Reviewer'),
        ]),
        # staging succeeded
        (matches('$$'), f'<p>staging {st.id} succeeded</p>', [
            # set merge date
            (False, pr_id.merge_date),
            # updated state
            ('Ready', 'Merged'),
        ]),
    ]

class TestCommitMessage:
    def test_commit_simple(self, env, repo, users, config):
        """ verify 'closes ...' is correctly added in the commit message
        """
        with repo:
            c1 = repo.make_commit(None, 'first!', None, tree={'f': 'm1'})
            repo.make_ref('heads/master', c1)
            c2 = repo.make_commit(c1, 'simple commit message', None, tree={'f': 'm2'})

            prx = repo.make_pr(title='title', body='body', target='master', head=c2)
            repo.post_status(prx.head, 'success', 'ci/runbot')
            repo.post_status(prx.head, 'success', 'legal/cla')
            prx.post_comment('hansen r+', config['role_reviewer']['token'])
        env.run_crons()

        with repo:
            repo.post_status('heads/staging.master', 'success', 'ci/runbot')
            repo.post_status('heads/staging.master', 'success', 'legal/cla')
        env.run_crons()

        master = repo.commit('heads/master')
        assert master.message == "simple commit message\n\ncloses {repo.name}#1"\
                                 "\n\nSigned-off-by: {reviewer.formatted_email}"\
                                 .format(repo=repo, reviewer=get_partner(env, users['reviewer']))

    def test_commit_existing(self, env, repo, users, config):
        """ verify do not duplicate 'closes' instruction
        """
        with repo:
            c1 = repo.make_commit(None, 'first!', None, tree={'f': 'm1'})
            repo.make_ref('heads/master', c1)
            c2 = repo.make_commit(c1, 'simple commit message that closes #1', None, tree={'f': 'm2'})

            prx = repo.make_pr(title='title', body='body', target='master', head=c2)
            repo.post_status(prx.head, 'success', 'ci/runbot')
            repo.post_status(prx.head, 'success', 'legal/cla')
            prx.post_comment('hansen r+', config['role_reviewer']['token'])
        env.run_crons()

        with repo:
            repo.post_status('heads/staging.master', 'success', 'ci/runbot')
            repo.post_status('heads/staging.master', 'success', 'legal/cla')
        env.run_crons()

        master = repo.commit('heads/master')
        # closes #1 is already present, should not modify message
        assert master.message == "simple commit message that closes #1"\
                                 "\n\nSigned-off-by: {reviewer.formatted_email}"\
                                 .format(reviewer=get_partner(env, users['reviewer']))

    def test_commit_other(self, env, repo, users, config):
        """ verify do not duplicate 'closes' instruction
        """
        with repo:
            c1 = repo.make_commit(None, 'first!', None, tree={'f': 'm1'})
            repo.make_ref('heads/master', c1)
            c2 = repo.make_commit(c1, 'simple commit message that closes odoo/enterprise#1', None, tree={'f': 'm2'})

            prx = repo.make_pr(title='title', body='body', target='master', head=c2)
            repo.post_status(prx.head, 'success', 'ci/runbot')
            repo.post_status(prx.head, 'success', 'legal/cla')
            prx.post_comment('hansen r+', config['role_reviewer']['token'])
        env.run_crons()

        with repo:
            repo.post_status('heads/staging.master', 'success', 'ci/runbot')
            repo.post_status('heads/staging.master', 'success', 'legal/cla')
        env.run_crons()

        master = repo.commit('heads/master')
        # closes on another repositoy, should modify the commit message
        assert master.message == "simple commit message that closes odoo/enterprise#1\n\ncloses {repo.name}#1"\
                                 "\n\nSigned-off-by: {reviewer.formatted_email}"\
                                 .format(repo=repo, reviewer=get_partner(env, users['reviewer']))

    def test_commit_wrong_number(self, env, repo, users, config):
        """ verify do not match on a wrong number
        """
        with repo:
            c1 = repo.make_commit(None, 'first!', None, tree={'f': 'm1'})
            repo.make_ref('heads/master', c1)
            c2 = repo.make_commit(c1, 'simple commit message that closes #11', None, tree={'f': 'm2'})

            prx = repo.make_pr(title='title', body='body', target='master', head=c2)
            repo.post_status(prx.head, 'success', 'ci/runbot')
            repo.post_status(prx.head, 'success', 'legal/cla')
            prx.post_comment('hansen r+', config['role_reviewer']['token'])
        env.run_crons()

        with repo:
            repo.post_status('heads/staging.master', 'success', 'ci/runbot')
            repo.post_status('heads/staging.master', 'success', 'legal/cla')
        env.run_crons()

        master = repo.commit('heads/master')
        # closes on another repositoy, should modify the commit message
        assert master.message == "simple commit message that closes #11\n\ncloses {repo.name}#1"\
                                 "\n\nSigned-off-by: {reviewer.formatted_email}"\
                                 .format(repo=repo, reviewer=get_partner(env, users['reviewer']))

    def test_commit_delegate(self, env, repo, users, config):
        """ verify 'signed-off-by ...' is correctly added in the commit message for delegated review
        """
        env['res.partner'].create({
            'name': users['other'],
            'github_login': users['other'],
            'email': users['other'] + '@example.org'
        })
        with repo:
            c1 = repo.make_commit(None, 'first!', None, tree={'f': 'm1'})
            repo.make_ref('heads/master', c1)
            c2 = repo.make_commit(c1, 'simple commit message', None, tree={'f': 'm2'})

            prx = repo.make_pr(title='title', body='body', target='master', head=c2)
            repo.post_status(prx.head, 'success', 'ci/runbot')
            repo.post_status(prx.head, 'success', 'legal/cla')
            prx.post_comment('hansen delegate=%s' % users['other'], config["role_reviewer"]["token"])
            prx.post_comment('hansen r+', config['role_other']['token'])
        env.run_crons()

        with repo:
            repo.post_status('heads/staging.master', 'success', 'ci/runbot')
            repo.post_status('heads/staging.master', 'success', 'legal/cla')
        env.run_crons()

        master = repo.commit('heads/master')
        assert master.message == "simple commit message\n\ncloses {repo.name}#1"\
                                 "\n\nSigned-off-by: {reviewer.formatted_email}"\
                                 .format(repo=repo, reviewer=get_partner(env, users['other']))

    def test_commit_coauthored(self, env, repo, users, config):
        """ verify 'closes ...' and 'Signed-off-by' are added before co-authored-by tags.

        Also checks that all co-authored-by are moved at the end of the
        message
        """
        with repo:
            c1 = repo.make_commit(None, 'first!', None, tree={'f': 'm1'})
            repo.make_ref('heads/master', c1)
            c2 = repo.make_commit(c1, '''simple commit message


Co-authored-by: Bob <bob@example.com>

Fixes a thing''', None, tree={'f': 'm2'})

            prx = repo.make_pr(title='title', body='body', target='master', head=c2)
            repo.post_status(prx.head, 'success', 'ci/runbot')
            repo.post_status(prx.head, 'success', 'legal/cla')
            prx.post_comment('hansen r+', config['role_reviewer']['token'])
        env.run_crons()

        with repo:
            repo.post_status('heads/staging.master', 'success', 'ci/runbot')
            repo.post_status('heads/staging.master', 'success', 'legal/cla')
        env.run_crons()

        master = repo.commit('heads/master')
        assert master.message == """simple commit message

Fixes a thing

closes {repo.name}#1

Signed-off-by: {reviewer.formatted_email}
Co-authored-by: Bob <bob@example.com>""".format(
            repo=repo,
            reviewer=get_partner(env, users['reviewer'])
        )

class TestWebhookSecurity:
    @pytest.fixture(autouse=True)
    def add_secret_to_source(self, env, repo):
        env['runbot_merge.events_sources'].search([
            ('repository', '=', repo.name),
        ]).secret = "a secret"

    def test_no_secret(self, env, project, repo):
        """ Test 1: didn't add a secret to the repo, should be ignored
        """
        with repo:
            m = repo.make_commit(None, "initial", None, tree={'a': 'some content'})
            repo.make_ref('heads/master', m)

            c0 = repo.make_commit(m, 'replace file contents', None, tree={'a': 'some other content'})
            pr0 = repo.make_pr(title="gibberish", body="blahblah", target='master', head=c0)

        assert not env['runbot_merge.pull_requests'].search([
            ('repository.name', '=', repo.name),
            ('number', '=', pr0.number),
        ])

    def test_wrong_secret(self, env, project, repo):
        with repo:
            repo.set_secret("wrong secret")

            m = repo.make_commit(None, "initial", None, tree={'a': 'some content'})
            repo.make_ref('heads/master', m)

            c0 = repo.make_commit(m, 'replace file contents', None, tree={'a': 'some other content'})
            pr0 = repo.make_pr(title="gibberish", body="blahblah", target='master', head=c0)

        assert not env['runbot_merge.pull_requests'].search([
            ('repository.name', '=', repo.name),
            ('number', '=', pr0.number),
        ])

    def test_correct_secret(self, env, project, repo):
        with repo:
            repo.set_secret("a secret")

            m = repo.make_commit(None, "initial", None, tree={'a': 'some content'})
            repo.make_ref('heads/master', m)

            c0 = repo.make_commit(m, 'replace file contents', None, tree={'a': 'some other content'})
            pr0 = repo.make_pr(title="gibberish", body="blahblah", target='master', head=c0)

        assert env['runbot_merge.pull_requests'].search([
            ('repository.name', '=', repo.name),
            ('number', '=', pr0.number),
        ])

def test_staging_ongoing(env, repo, config):
    with repo:
        # create base branch
        m = repo.make_commit(None, 'initial', None, tree={'a': 'some content'})
        repo.make_ref('heads/master', m)

        # create PR
        c0 = repo.make_commit(m, 'replace file contents', None, tree={'a': 'some other content'})
        c1 = repo.make_commit(c0, 'add file', None, tree={'a': 'some other content', 'b': 'a second file'})
        pr1 = repo.make_pr(title="gibberish", body="blahblah", target='master', head=c1)
        repo.post_status(c1, 'success', 'legal/cla')
        repo.post_status(c1, 'success', 'ci/runbot')
        pr1.post_comment("hansen r+ rebase-merge", config['role_reviewer']['token'])
    env.run_crons()
    pr1 = env['runbot_merge.pull_requests'].search([
        ('repository.name', '=', repo.name),
        ('number', '=', 1)
    ])
    assert pr1.staging_id

    with repo:
        # create second PR and make ready for staging
        c2 = repo.make_commit(m, 'other', None, tree={'a': 'some content', 'c': 'ccc'})
        c3 = repo.make_commit(c2, 'other', None, tree={'a': 'some content', 'c': 'ccc', 'd': 'ddd'})
        pr2 = repo.make_pr(title='gibberish', body='blahblah', target='master', head=c3)
        repo.post_status(c3, 'success', 'legal/cla')
        repo.post_status(c3, 'success', 'ci/runbot')
        pr2.post_comment('hansen r+ rebase-merge', config['role_reviewer']['token'])
    env.run_crons()
    p_2 = env['runbot_merge.pull_requests'].search([
        ('repository.name', '=', repo.name),
        ('number', '=', pr2.number)
    ])
    assert p_2.state == 'ready', "PR2 should not have been staged since there is a pending staging for master"

    with repo:
        repo.post_status('staging.master', 'success', 'ci/runbot')
        repo.post_status('staging.master', 'success', 'legal/cla')
    env.run_crons()
    assert pr1.state == 'merged'
    assert p_2.staging_id

    with repo:
        repo.post_status('staging.master', 'success', 'ci/runbot')
        repo.post_status('staging.master', 'success', 'legal/cla')
    env.run_crons()
    assert p_2.state == 'merged'

def test_staging_concurrent(env, repo, config):
    """ test staging to different targets, should be picked up together """
    with repo:
        m = repo.make_commit(None, 'initial', None, tree={'m': 'm'})
        repo.make_ref('heads/1.0', m)
        repo.make_ref('heads/2.0', m)

    env['runbot_merge.project'].search([]).write({
        'branch_ids': [(0, 0, {'name': '1.0'}), (0, 0, {'name': '2.0'})],
    })

    with repo:
        c10 = repo.make_commit(m, 'AAA', None, tree={'m': 'm', 'a': 'a'})
        c11 = repo.make_commit(c10, 'BBB', None, tree={'m': 'm', 'a': 'a', 'b': 'b'})
        pr1 = repo.make_pr(title='t1', body='b1', target='1.0', head=c11)
        repo.post_status(pr1.head, 'success', 'ci/runbot')
        repo.post_status(pr1.head, 'success', 'legal/cla')
        pr1.post_comment('hansen r+ rebase-merge', config['role_reviewer']['token'])

        c20 = repo.make_commit(m, 'CCC', None, tree={'m': 'm', 'c': 'c'})
        c21 = repo.make_commit(c20, 'DDD', None, tree={'m': 'm', 'c': 'c', 'd': 'd'})
        pr2 = repo.make_pr(title='t2', body='b2', target='2.0', head=c21)
        repo.post_status(pr2.head, 'success', 'ci/runbot')
        repo.post_status(pr2.head, 'success', 'legal/cla')
        pr2.post_comment('hansen r+ rebase-merge', config['role_reviewer']['token'])
    env.run_crons()

    pr1 = env['runbot_merge.pull_requests'].search([
        ('repository.name', '=', repo.name),
        ('number', '=', pr1.number)
    ])
    assert pr1.staging_id
    pr2 = env['runbot_merge.pull_requests'].search([
        ('repository.name', '=', repo.name),
        ('number', '=', pr2.number)
    ])
    assert pr2.staging_id


def test_staging_conflict_first(env, repo, users, config, page):
    """ If the first batch of a staging triggers a conflict, the PR should be
    marked as in error
    """
    with repo:
        m1 = repo.make_commit(None, 'initial', None, tree={'f': 'm1'})
        m2 = repo.make_commit(m1, 'second', None, tree={'f': 'm2'})
        repo.make_ref('heads/master', m2)

        c1 = repo.make_commit(m1, 'other second', None, tree={'f': 'c1'})
        c2 = repo.make_commit(c1, 'third', None, tree={'f': 'c2'})
        pr = repo.make_pr(title='title', body='body', target='master', head=c2)
        repo.post_status(pr.head, 'success', 'ci/runbot')
        repo.post_status(pr.head, 'success', 'legal/cla')
        pr.post_comment('hansen r+ rebase-merge', config['role_reviewer']['token'])
    env.run_crons()

    pr_id = to_pr(env, pr)
    assert pr_id.state == 'error'
    assert pr.comments == [
        (users['reviewer'], 'hansen r+ rebase-merge'),
        seen(env, pr, users),
        (users['user'], 'Merge method set to rebase and merge, using the PR as merge commit message.'),
        (users['user'], '@%(user)s @%(reviewer)s unable to stage: merge conflict' % users),
    ]

    dangerbox = pr_page(page, pr).cssselect('.alert-danger span')
    assert dangerbox
    assert dangerbox[0].text.strip() == 'Unable to stage PR'


def test_staging_conflict_second(env, repo, users, config):
    """ If the non-first batch of a staging triggers a conflict, the PR should
    just be skipped: it might be a conflict with an other PR which could fail
    the staging
    """
    with repo:
        [m] = repo.make_commits(None, Commit('initial', tree={'a': '1'}), ref='heads/master')

    with repo:
        repo.make_commits(m, Commit('first pr', tree={'a': '2'}), ref='heads/pr0')
        pr0 = repo.make_pr(target='master', head='pr0')
        repo.post_status(pr0.head, 'success', 'ci/runbot')
        repo.post_status(pr0.head, 'success', 'legal/cla')
        pr0.post_comment('hansen r+', config['role_reviewer']['token'])

    with repo:
        repo.make_commits(m, Commit('second pr', tree={'a': '3'}), ref='heads/pr1')
        pr1 = repo.make_pr(target='master', head='pr1')
        repo.post_status(pr1.head, 'success', 'ci/runbot')
        repo.post_status(pr1.head, 'success', 'legal/cla')
        pr1.post_comment('hansen r+', config['role_reviewer']['token'])
    env.run_crons()

    pr0_id = to_pr(env, pr0)
    pr1_id = to_pr(env, pr1)
    assert pr0_id.staging_id, "pr0 should have been staged"
    assert not pr1_id.staging_id, "pr1 should not have been staged (due to conflict)"
    assert pr1_id.state == 'ready', "pr1 should not be in error yet"

    # merge the staging, this should try to stage pr1, fail, and put it in error
    # as it now conflicts with the master proper
    with repo:
        repo.post_status('staging.master', 'success', 'ci/runbot')
        repo.post_status('staging.master', 'success', 'legal/cla')
    env.run_crons()

    assert pr1_id.state == 'error', "now pr1 should be in error"


@pytest.mark.defaultstatuses
@pytest.mark.parametrize('update_op', [
    pytest.param(
        lambda _: {'timeout_limit': datetime.datetime.now().isoformat(" ", "seconds")},
        id="set-timeout-limit",
    ),
    pytest.param(
        lambda timeout: {'staged_at': (datetime.datetime.now() - datetime.timedelta(minutes=2*timeout)).isoformat(" ", "seconds")},
        id="set-staged-at",
    ),
])
def test_staging_ci_timeout(env, repo, config, page, update_op: Callable[[int], dict]):
    """If a staging timeouts (~ delay since staged greater than
    configured)... requeue?
    """
    with repo:
        m, _, c2 = repo.make_commits(
            None,
            Commit('initial', tree={'f': 'm'}),
            Commit('first', tree={'f': 'c1'}),
            Commit('second', tree={'f': 'c2'}),
        )
        repo.make_ref('heads/master', m)

        pr = repo.make_pr(title='title', body='body', target='master', head=c2)
        repo.post_status(pr.head, 'success')
        pr.post_comment('hansen r+ rebase-merge', config['role_reviewer']['token'])
    env.run_crons()

    pr_id = to_pr(env, pr)
    assert pr_id.staging_id
    timeout = env['runbot_merge.project'].search([]).ci_timeout

    pr_id.staging_id.write(update_op(timeout))
    env.run_crons(None)
    assert pr_id.state == 'error', "timeout should fail the PR"

    dangerbox = pr_page(page, pr).cssselect('.alert-danger span')
    assert dangerbox
    assert dangerbox[0].text == 'timed out (>60 minutes)'

@pytest.mark.defaultstatuses
def test_timeout_bump_on_pending(env, repo, config):
    with repo:
        [m, c] = repo.make_commits(
            None,
            Commit('initial', tree={'f': '0'}),
            Commit('c', tree={'f': '1'}),
        )
        repo.make_ref('heads/master', m)

        prx = repo.make_pr(title='title', body='body', target='master', head=c)
        repo.post_status(prx.head, 'success')
        prx.post_comment('hansen r+', config['role_reviewer']['token'])
    env.run_crons()

    st = env['runbot_merge.stagings'].search([])
    old_timeout = odoo.fields.Datetime.to_string(datetime.datetime.now() - datetime.timedelta(days=15))
    st.timeout_limit = old_timeout
    with repo:
        repo.post_status('staging.master', 'pending')
    env.run_crons(None)
    assert st.timeout_limit > old_timeout

def test_staging_ci_failure_single(env, repo, users, config, page):
    """ on failure of single-PR staging, mark & notify failure
    """
    with repo:
        m = repo.make_commit(None, 'initial', None, tree={'m': 'm'})
        repo.make_ref('heads/master', m)

        c1 = repo.make_commit(m, 'first', None, tree={'m': 'c1'})
        c2 = repo.make_commit(c1, 'second', None, tree={'m': 'c2'})
        pr = repo.make_pr(title='title', body='body', target='master', head=c2)
        repo.post_status(pr.head, 'success', 'ci/runbot')
        repo.post_status(pr.head, 'success', 'legal/cla')
        pr.post_comment('hansen r+ rebase-merge', config['role_reviewer']['token'])
    env.run_crons()
    pr_id = to_pr(env, pr)
    assert pr_id.staging_id

    with repo:
        repo.post_status('staging.master', 'failure', 'a/b')
        repo.post_status('staging.master', 'success', 'legal/cla')
        repo.post_status('staging.master', 'failure', 'ci/runbot') # stable genius
    env.run_crons()
    assert pr_id.state == 'error'

    assert pr.comments == [
        (users['reviewer'], 'hansen r+ rebase-merge'),
        seen(env, pr, users),
        (users['user'], "Merge method set to rebase and merge, using the PR as merge commit message."),
        (users['user'], '@%(user)s @%(reviewer)s staging failed: ci/runbot' % users)
    ]

    dangerbox = pr_page(page, pr).cssselect('.alert-danger span')
    assert dangerbox
    assert dangerbox[0].text == 'ci/runbot'


def test_ff_failure(env, repo, config, page):
    """ target updated while the PR is being staged => redo staging """
    with repo:
        m = repo.make_commit(None, 'initial', None, tree={'m': 'm'})
        repo.make_ref('heads/master', m)

        c1 = repo.make_commit(m, 'first', None, tree={'m': 'c1'})
        c2 = repo.make_commit(c1, 'second', None, tree={'m': 'c2'})
        prx = repo.make_pr(title='title', body='body', target='master', head=c2)
        repo.post_status(prx.head, 'success', 'legal/cla')
        repo.post_status(prx.head, 'success', 'ci/runbot')
        prx.post_comment('hansen r+ rebase-merge', config['role_reviewer']['token'])
    env.run_crons()
    st = env['runbot_merge.pull_requests'].search([
        ('repository.name', '=', repo.name),
        ('number', '=', prx.number)
    ]).staging_id
    assert st

    with repo:
        m2 = repo.make_commit('heads/master', 'cockblock', None, tree={'m': 'm', 'm2': 'm2'})
    assert repo.commit('heads/master').id == m2

    # report staging success & run cron to merge
    staging = repo.commit('heads/staging.master')
    with repo:
        repo.post_status('staging.master', 'success', 'legal/cla')
        repo.post_status('staging.master', 'success', 'ci/runbot')
    env.run_crons()

    assert st.reason == 'update is not a fast forward'
    # check that it's added as title on the staging
    doc = html.fromstring(page('/runbot_merge'))
    _new, prev = doc.cssselect('li.staging')

    assert 'bg-gray-lighter' in prev.classes, "ff failure is ~ cancelling"
<<<<<<< HEAD
    assert prev.get('title') == re_matches(r'fast forward failed \(update is not a fast forward\)')
=======
    assert 'fast forward failed (update is not a fast forward)' in prev.get('title')
>>>>>>> d7a78f89

    assert env['runbot_merge.pull_requests'].search([
        ('repository.name', '=', repo.name),
        ('number', '=', prx.number)
    ]).staging_id, "merge should not have succeeded"
    assert repo.commit('heads/staging.master').id != staging.id,\
        "PR should be staged to a new commit"


def test_ff_failure_batch(env, repo, users, config):
    with repo:
        m = repo.make_commit(None, 'initial', None, tree={'m': 'm'})
        repo.make_ref('heads/master', m)

        a1 = repo.make_commit(m, 'a1', None, tree={'m': 'm', 'a': '1'})
        a2 = repo.make_commit(a1, 'a2', None, tree={'m': 'm', 'a': '2'})
        repo.make_ref('heads/A', a2)
        A = repo.make_pr(title='A', body=None, target='master', head='A')
        repo.post_status(A.head, 'success', 'legal/cla')
        repo.post_status(A.head, 'success', 'ci/runbot')
        A.post_comment('hansen r+ rebase-merge', config['role_reviewer']['token'])

        b1 = repo.make_commit(m, 'b1', None, tree={'m': 'm', 'b': '1'})
        b2 = repo.make_commit(b1, 'b2', None, tree={'m': 'm', 'b': '2'})
        repo.make_ref('heads/B', b2)
        B = repo.make_pr(title='B', body=None, target='master', head='B')
        repo.post_status(B.head, 'success', 'legal/cla')
        repo.post_status(B.head, 'success', 'ci/runbot')
        B.post_comment('hansen r+ rebase-merge', config['role_reviewer']['token'])

        c1 = repo.make_commit(m, 'c1', None, tree={'m': 'm', 'c': '1'})
        c2 = repo.make_commit(c1, 'c2', None, tree={'m': 'm', 'c': '2'})
        repo.make_ref('heads/C', c2)
        C = repo.make_pr(title='C', body=None, target='master', head='C')
        repo.post_status(C.head, 'success', 'legal/cla')
        repo.post_status(C.head, 'success', 'ci/runbot')
        C.post_comment('hansen r+ rebase-merge', config['role_reviewer']['token'])
    env.run_crons()

    pr_a = to_pr(env, A)
    pr_b = to_pr(env, B)
    pr_c = to_pr(env, C)

    messages = [
        c['commit']['message']
        for c in repo.log('heads/staging.master')
    ]
    assert part_of('a2', pr_a) in messages
    assert part_of('b2', pr_b) in messages
    assert part_of('c2', pr_c) in messages

    # block FF
    with repo:
        repo.make_commit('heads/master', 'NO!', None, tree={'m': 'm2'})

    old_staging = repo.commit('heads/staging.master')
    # confirm staging
    with repo:
        repo.post_status('heads/staging.master', 'success', 'legal/cla')
        repo.post_status('heads/staging.master', 'success', 'ci/runbot')
    env.run_crons()
    new_staging = repo.commit('heads/staging.master')

    assert new_staging.id != old_staging.id

    # confirm again
    with repo:
        repo.post_status('heads/staging.master', 'success', 'legal/cla')
        repo.post_status('heads/staging.master', 'success', 'ci/runbot')
    env.run_crons()
    messages = {
        c['commit']['message']
        for c in repo.log('heads/master')
    }
    reviewer = get_partner(env, users["reviewer"]).formatted_email
    assert messages == {
        'initial', 'NO!',
        part_of('a1', pr_a), part_of('a2', pr_a), f'A\n\ncloses {pr_a.display_name}\n\nSigned-off-by: {reviewer}',
        part_of('b1', pr_b), part_of('b2', pr_b), f'B\n\ncloses {pr_b.display_name}\n\nSigned-off-by: {reviewer}',
        part_of('c1', pr_c), part_of('c2', pr_c), f'C\n\ncloses {pr_c.display_name}\n\nSigned-off-by: {reviewer}',
    }

class TestPREdition:
    def test_edit(self, env, project, repo, config):
        """ Editing PR:

        * title (-> message)
        * body (-> message)
        * base.ref (-> target)
        """
        branch_1 = env['runbot_merge.branch'].create({
            'name': '1.0',
            'project_id': env['runbot_merge.project'].search([]).id,
        })

        with repo:
            m = repo.make_commit(None, 'initial', None, tree={'m': 'm'})
            repo.make_ref('heads/master', m)
            repo.make_ref('heads/1.0', m)
            repo.make_ref('heads/2.0', m)

            c1 = repo.make_commit(m, 'first', None, tree={'m': 'c1'})
            c2 = repo.make_commit(c1, 'second', None, tree={'m': 'c2'})
            prx = repo.make_pr(title='title', body='body', target='master', head=c2)
            repo.post_status(prx.head, 'success', 'legal/cla')
            repo.post_status(prx.head, 'success', 'ci/runbot')
            prx.post_comment('hansen rebase-ff r+', config['role_reviewer']['token'])
        env.run_crons()

        pr = env['runbot_merge.pull_requests'].search([
            ('repository.name', '=', repo.name),
            ('number', '=', prx.number),
        ])
        assert pr.state == 'ready'
        st = pr.staging_id
        assert st
        assert pr.message == 'title\n\nbody'
        with repo: prx.title = "title 2"
        assert pr.message == 'title 2\n\nbody'
        with repo: prx.body = None
        assert pr.message == "title 2"
        assert pr.staging_id, \
            "message edition does not affect staging of rebased PRs"
        with repo: prx.base = '1.0'
        assert pr.target == branch_1
        assert not pr.staging_id, "updated the base of a staged PR should have unstaged it"
        assert st.state == 'cancelled', f"expected cancellation, got {st.state}"
        assert st.reason == f"{pr.display_name} target (base) branch was changed from '{project.name}:master' to '{project.name}:1.0'"

        with repo: prx.base = '2.0'
        assert not pr.exists()
        env.run_crons()

        with repo: prx.base = '1.0'
        assert env['runbot_merge.pull_requests'].search([
            ('repository.name', '=', repo.name),
            ('number', '=', prx.number)
        ]).target == branch_1

    def test_retarget_update_commits(self, env, project, repo):
        """ Retargeting a PR should update its commits count, as well as follow
        the new target's requirements
        """
        project.repo_ids.write({
            'status_ids': [
                (5, 0, 0),
                (0, 0, {'context': 'a', 'branch_filter': [('name', '=', 'master')]}),
                (0, 0, {'context': 'b', 'branch_filter': [('name', '!=', 'master')]}),
            ]
        })
        branch_1 = env['runbot_merge.branch'].create({
            'name': '1.0',
            'project_id': env['runbot_merge.project'].search([]).id,
        })
        master = env['runbot_merge.branch'].search([('name', '=', 'master')])

        with repo:
            # master is 1 commit ahead of 1.0
            [m] = repo.make_commits(None, Commit('initial', tree={'m': 'm'}), ref='heads/1.0')
            [m2] = repo.make_commits(m, Commit('second', tree={'m': 'm2'}), ref='heads/master')

            # the PR builds on master, but is errorneously targeted to 1.0
            repo.make_commits(m2, Commit('first', tree={'m': 'm3'}), ref='heads/abranch')
            prx = repo.make_pr(title='title', body='body', target='1.0', head='abranch')
            repo.post_status('heads/abranch', 'success', 'a')
        env.run_crons()
        pr = env['runbot_merge.pull_requests'].search([
            ('repository.name', '=', repo.name),
            ('number', '=', prx.number)
        ])
        assert not pr.squash
        assert pr.status == 'pending'
        assert pr.state == 'opened'

        with repo:
            prx.base = 'master'
        assert pr.target == master
        assert pr.squash
        assert pr.status == 'success'
        assert pr.state == 'validated'

        with repo:
            prx.base = '1.0'
        assert pr.target == branch_1
        assert not pr.squash
        assert pr.status == 'pending'
        assert pr.state == 'opened'

        # check if things also work right when modifying the PR then
        # retargeting (don't see why not but...)
        with repo:
            c2 = repo.make_commit(m2, 'xxx', None, tree={'m': 'm4'})
            repo.update_ref(prx.ref, c2, force=True)
        assert pr.head == c2
        assert not pr.squash
        with repo:
            prx.base = 'master'
        assert pr.squash

    @pytest.mark.xfail(reason="github doesn't allow retargeting closed PRs", strict=True)
    def test_retarget_closed(self, env, repo):
        branch_1 = env['runbot_merge.branch'].create({
            'name': '1.0',
            'project_id': env['runbot_merge.project'].search([]).id,
        })

        with repo:
            # master is 1 commit ahead of 1.0
            [m] = repo.make_commits(None, repo.Commit('initial', tree={'1': '1'}), ref='heads/1.0')
            repo.make_commits(m, repo.Commit('second', tree={'m': 'm'}), ref='heads/master')

            [c] = repo.make_commits(m, repo.Commit('first', tree={'m': 'm3'}), ref='heads/abranch')
            prx = repo.make_pr(title='title', body='body', target='1.0', head=c)
        env.run_crons()
        pr = env['runbot_merge.pull_requests'].search([
            ('repository.name', '=', repo.name),
            ('number', '=', prx.number)
        ])
        assert pr.target == branch_1
        with repo:
            prx.close()
        with repo:
            prx.base = 'master'

def test_close_staged(env, repo, config, page):
    """
    When closing a staged PR, cancel the staging
    """
    with repo:
        m = repo.make_commit(None, 'initial', None, tree={'m': 'm'})
        repo.make_ref('heads/master', m)

        c = repo.make_commit(m, 'fist', None, tree={'m': 'c1'})
        prx = repo.make_pr(title='title', body='body', target='master', head=c)
        repo.post_status(prx.head, 'success', 'legal/cla')
        repo.post_status(prx.head, 'success', 'ci/runbot')
        prx.post_comment('hansen r+', config['role_reviewer']['token'])
    pr = env['runbot_merge.pull_requests'].search([
        ('repository.name', '=', repo.name),
        ('number', '=', prx.number),
    ])
    env.run_crons()
    assert pr.reviewed_by
    assert pr.state == 'ready'
    assert pr.staging_id

    with repo:
        prx.close()
    env.run_crons()

    assert not pr.staging_id
    assert not env['runbot_merge.stagings'].search([])
    assert pr.state == 'closed'
    assert pr_page(page, prx).cssselect('.alert-light')
    assert not pr.reviewed_by

    with repo:
        prx.open()
    assert pr.state == 'validated'
    assert not pr.reviewed_by

    with repo:
        prx.post_comment('hansen r+', config['role_reviewer']['token'])
    assert pr.reviewed_by
    pr.write({'closed': True})
    assert not pr.reviewed_by

def test_forward_port(env, repo, config):
    with repo:
        m = repo.make_commit(None, 'initial', None, tree={'m': 'm'})
        repo.make_ref('heads/master', m)

        head = m
        for i in range(110):
            head = repo.make_commit(head, 'c_%03d' % i, None, tree={'m': 'm', 'f': str(i)})
    # not sure why we wanted to wait here

    with repo:
        pr = repo.make_pr(title='PR', body=None, target='master', head=head)
        repo.post_status(pr.head, 'success', 'legal/cla')
        repo.post_status(pr.head, 'success', 'ci/runbot')
        pr.post_comment('hansen r+ merge', config['role_reviewer']['token'])
    env.run_crons()

    st = repo.commit('staging.master')

    with repo:
        repo.post_status('staging.master', 'success', 'legal/cla')
        repo.post_status('staging.master', 'success', 'ci/runbot')
    env.run_crons()

    h = repo.commit('master')
    assert st.id == h.id
    assert set(h.parents) == {m, pr.head}
    commits = {c['sha'] for c in repo.log('master')}
    assert len(commits) == 112

@pytest.mark.skip("Needs to find a way to make set_ref fail on *second* call.")
def test_rebase_failure(env, repo, users, config):
    """ It looks like gh.rebase() can fail in the final ref-setting after
    the merging & commits creation has been performed. At this point, the
    staging will fail (yay) but the target branch (tmp) would not get reset,
    leading to the next PR being staged *on top* of the one being staged
    right there, and pretty much integrating it, leading to very, very
    strange results if the entire thing passes staging.

    Seen: https://github.com/odoo/odoo/pull/27835#issuecomment-430505429
    PR 27835 was merged to tmp at df0ae6c00e085dbaabcfec821208c9ace2f4b02d
    then the set_ref failed, following which PR 27840 is merged to tmp at
    819b5414c27a92031a9ce3f159a8f466a4fd698c note that the first (left)
    parent is the merge commit from PR 27835. The set_ref of PR 27840
    succeeded resulting in PR 27835 being integrated into the squashing of
    27840 (without any renaming or anything, just the content), following
    which PR 27835 was merged and squashed as a "no-content" commit.

    Problem: I need to make try_staging > stage > rebase > set_ref fail
    but only the first time, and not the set_ref in try_staging itself, and
    that call is performed *in a subprocess* when running <remote> tests.
    """
    with repo:
        m = repo.make_commit(None, 'initial', None, tree={'m': 'm'})
        repo.make_ref('heads/master', m)

        commit_a = repo.make_commit(m, 'A', None, tree={'m': 'm', 'a': 'a'})
        repo.make_ref('heads/a', commit_a)
        pr_a = repo.make_pr(title='A', body=None, target='master', head='a')
        repo.post_status(pr_a.head, 'success', 'ci/runbot')
        repo.post_status(pr_a.head, 'success', 'legal/cla')
        pr_a.post_comment('hansen r+', config['role_reviewer']['token'])

        commit_b = repo.make_commit(m, 'B', None, tree={'m': 'm', 'b': 'b'})
        repo.make_ref('heads/b', commit_b)
        pr_b = repo.make_pr(title='B', body=None, target='master', head='b')
        repo.post_status(pr_b.head, 'success', 'ci/runbot')
        repo.post_status(pr_b.head, 'success', 'legal/cla')
        pr_b.post_comment('hansen r+', config['role_reviewer']['token'])

    from odoo.addons.runbot_merge.github import GH
    original = GH.set_ref
    counter = itertools.count(start=1)
    def wrapper(*args):
        assert next(counter) != 2, "make it seem like updating the branch post-rebase fails"
        return original(*args)

    env['runbot_merge.commit']._notify()
    with mock.patch.object(GH, 'set_ref', autospec=True, side_effect=wrapper):
        env['runbot_merge.project']._check_progress()

    env['runbot_merge.pull_requests.feedback']._send()

    assert pr_a.comments == [
        (users['reviewer'], 'hansen r+'),
        seen(env, pr_a, users),
        (users['user'], matches('Unable to stage PR')),
    ]
    assert pr_b.comments == [
        (users['reviewer'], 'hansen r+'),
        seen(env, pr_b, users),
    ]
    assert repo.read_tree(repo.commit('heads/staging.master')) == {
        'm': 'm',
        'b': 'b',
    }

def test_reopen_merged_pr(env, repo, config, users):
    """ Reopening a *merged* PR should cause us to immediately close it again,
    and insult whoever did it
    """
    with repo:
        [m] = repo.make_commits(
            None,
            repo.Commit('initial', tree={'0': '0'}),
            ref = 'heads/master'
        )

        [c] = repo.make_commits(
            m, repo.Commit('second', tree={'0': '1'}),
            ref='heads/abranch'
        )
        prx = repo.make_pr(target='master', head='abranch')
        repo.post_status(c, 'success', 'legal/cla')
        repo.post_status(c, 'success', 'ci/runbot')
        prx.post_comment('hansen r+', config['role_reviewer']['token'])
    env.run_crons()

    with repo:
        repo.post_status('staging.master', 'success', 'legal/cla')
        repo.post_status('staging.master', 'success', 'ci/runbot')
    env.run_crons()
    pr = env['runbot_merge.pull_requests'].search([
        ('repository.name', '=', repo.name),
        ('number', '=', prx.number)
    ])
    assert prx.state == 'closed'
    assert pr.state == 'merged'

    repo.add_collaborator(users['other'], config['role_other']['token'])
    with repo:
        prx.open(config['role_other']['token'])
    env.run_crons()
    assert prx.state == 'closed'
    assert pr.state == 'merged'
    assert prx.comments == [
        (users['reviewer'], 'hansen r+'),
        seen(env, prx, users),
        (users['user'], "@%s ya silly goose you can't reopen a merged PR." % users['other'])
    ]

class TestNoRequiredStatus:
    @pytest.mark.defaultstatuses
    def test_basic(self, env, repo, config):
        """ check that mergebot can work on a repo with no CI at all
        """
        env['runbot_merge.repository'].search([('name', '=', repo.name)]).status_ids = False
        with repo:
            [m, c] = repo.make_commits(
                None,
                Commit('initial', tree={'0': '0'}),
                Commit('first', tree={'0': '1'}),
            )
            repo.make_ref('heads/master', m)

            pr = repo.make_pr(title='title', body='body', target='master', head=c)
            pr.post_comment('hansen r+', config['role_reviewer']['token'])
        env.run_crons()

        pr_id = to_pr(env, pr)

        st = env['runbot_merge.stagings'].search([], context={'active_test': False})
        assert st.state == 'success'
        assert pr_id.state == 'merged'

    @pytest.mark.defaultstatuses
    def test_updated(self, env, repo, config):
        env['runbot_merge.repository'].search([('name', '=', repo.name)]).status_ids = False
        with repo:
            [m, c] = repo.make_commits(
                None,
                Commit('initial', tree={'0': '0'}),
                Commit('first', tree={'0': '1'}),
            )
            repo.make_ref('heads/master', m)

            pr = repo.make_pr(title='title', body='body', target='master', head=c)
        env.run_crons()

        pr_id = to_pr(env, pr)
        assert pr_id.state == 'validated'

        # normal push
        with repo:
            repo.make_commits(c, repo.Commit('second', tree={'0': '2'}), ref=pr.ref)
        env.run_crons()
        assert pr_id.state == 'validated'
        with repo:
            pr.post_comment('hansen r+', config['role_reviewer']['token'])
        assert pr_id.state == 'ready'

        # force push
        with repo:
            repo.make_commits(m, repo.Commit('xxx', tree={'0': 'm'}), ref=pr.ref)
        env.run_crons()
        assert pr_id.state == 'validated'
        with repo:
            pr.post_comment('hansen r+', config['role_reviewer']['token'])
        assert pr_id.state == 'ready'

class TestRetry:
    @pytest.mark.xfail(reason="This may not be a good idea as it could lead to tons of rebuild spam")
    def test_auto_retry_push(self, env, repo, config):
        prx = _simple_init(repo)
        repo.post_status(prx.head, 'success', 'ci/runbot')
        repo.post_status(prx.head, 'success', 'legal/cla')
        prx.post_comment('hansen r+', config['role_reviewer']['token'])
        env.run_crons()
        assert env['runbot_merge.pull_requests'].search([
            ('repository.name', '=', repo.name),
            ('number', '=', prx.number)
        ]).staging_id

        staging_head = repo.commit('heads/staging.master')
        repo.post_status('staging.master', 'success', 'legal/cla')
        repo.post_status('staging.master', 'failure', 'ci/runbot')
        env.run_crons()
        pr = env['runbot_merge.pull_requests'].search([
            ('repository.name', '=', repo.name),
            ('number', '=', prx.number)
        ])
        assert pr.state == 'error'

        repo.update_ref(prx.ref, repo.make_commit(prx.head, 'third', None, tree={'m': 'c3'}), force=True)
        assert pr.state == 'approved'
        env['runbot_merge.project']._check_progress()
        assert pr.state == 'approved'
        repo.post_status(prx.head, 'success', 'ci/runbot')
        repo.post_status(prx.head, 'success', 'legal/cla')
        env.run_crons()
        assert pr.state == 'ready'

        staging_head2 = repo.commit('heads/staging.master')
        assert staging_head2 != staging_head
        repo.post_status('staging.master', 'success', 'legal/cla')
        repo.post_status('staging.master', 'success', 'ci/runbot')
        env.run_crons()
        assert pr.state == 'merged'

    @pytest.mark.parametrize('retrier', ['user', 'other', 'reviewer'])
    def test_retry_comment(self, env, repo, retrier, users, config):
        """ An accepted but failed PR should be re-tried when the author or a
        reviewer asks for it
        """
        with repo:
            pr = _simple_init(repo)
            repo.post_status(pr.head, 'success', 'ci/runbot')
            repo.post_status(pr.head, 'success', 'legal/cla')
            pr.post_comment(f'hansen r+ delegate={users["other"]} rebase-merge',
                            config["role_reviewer"]['token'])
        env.run_crons()
        pr_id = to_pr(env, pr)
        assert pr_id.staging_id

        staging_head = repo.commit('heads/staging.master')
        with repo:
            repo.post_status('staging.master', 'success', 'legal/cla')
            repo.post_status('staging.master', 'failure', 'ci/runbot')
        env.run_crons()
        assert pr_id.state == 'error'

        with repo:
            pr.post_comment('hansen r+ rebase-ff', config["role_reviewer"]['token'])
        env.run_crons()
        assert pr_id.state == 'error'
        assert pr.comments == [
            (users['reviewer'], f'hansen r+ delegate={users["other"]} rebase-merge'),
            seen(env, pr, users),
            (users['user'], 'Merge method set to rebase and merge, using the PR as merge commit message.'),
            (users['user'], '@{user} @{reviewer} staging failed: ci/runbot'.format_map(users)),
            (users['reviewer'], 'hansen r+ rebase-ff'),
            (users['user'], "This PR is already reviewed, it's in error, you might want to `retry` it instead "
                            "(if you have already confirmed the error is not legitimate)."),
            (users['user'], 'Merge method set to rebase and fast-forward.'),
        ]
        assert pr_id.merge_method == 'rebase-ff'

        with repo:
            pr.post_comment('hansen retry', config['role_' + retrier]['token'])
        assert pr_id.state == 'ready'
        env.run_crons(None)

        staging_head2 = repo.commit('heads/staging.master')
        assert staging_head2 != staging_head
        with repo:
            repo.post_status('staging.master', 'success', 'legal/cla')
            repo.post_status('staging.master', 'success', 'ci/runbot')
        env.run_crons()
        assert pr_id.state == 'merged'

    def test_retry_again_message(self, env, repo, users, config, page):
        """ For a retried PR, the error message on the PR's page should be the
        later staging
        """
        with repo:
            pr = _simple_init(repo)
            repo.post_status(pr.head, 'success', 'ci/runbot')
            repo.post_status(pr.head, 'success', 'legal/cla')
            pr.post_comment('hansen r+ delegate=%s rebase-merge' % users['other'],
                             config["role_reviewer"]['token'])
        env.run_crons()
        pr_id = to_pr(env, pr)
        assert pr_id.staging_id

        with repo:
            repo.post_status('staging.master', 'success', 'legal/cla')
            repo.post_status('staging.master', 'failure', 'ci/runbot',
                             target_url='https://example.com/whocares')
        env.run_crons()
        assert pr_id.state == 'error'

        with repo:
            pr.post_comment('hansen retry', config['role_reviewer']['token'])
        env.run_crons(None)

        with repo:
            repo.post_status('staging.master', 'success', 'legal/cla')
            repo.post_status('staging.master', 'failure', 'ci/runbot',
                             target_url='https://example.com/ohno')
        env.run_crons()
        assert pr_id.state == 'error'

        dangerbox = pr_page(page, pr).cssselect('.alert-danger span')
        assert dangerbox
        assert dangerbox[0].text == 'ci/runbot (view more at https://example.com/ohno)'

    def test_retry_ignored(self, env, repo, users, config):
        """ Check feedback in case of ignored retry command on a non-error PR.
        """
        with repo:
            prx = _simple_init(repo)
            prx.post_comment('hansen r+ rebase-ff', config['role_reviewer']['token'])
            prx.post_comment('hansen retry', config['role_reviewer']['token'])
        env.run_crons()

        assert prx.comments == [
            (users['reviewer'], 'hansen r+ rebase-ff'),
            (users['reviewer'], 'hansen retry'),
            seen(env, prx, users),
            (users['user'], "Merge method set to rebase and fast-forward."),
            (users['user'], "@{reviewer} retry makes no sense when the PR is not in error.".format_map(users)),
        ]

    @pytest.mark.defaultstatuses
    @pytest.mark.parametrize('disabler', ['user', 'other', 'reviewer'])
    def test_retry_disable(self, env, repo, disabler, users, config):
        with repo:
            prx = _simple_init(repo)
            repo.post_status(prx.head, 'success')
            prx.post_comment('hansen r+ delegate=%s rebase-merge' % users['other'],
                             config["role_reviewer"]['token'])
        env.run_crons()
        pr_id = to_pr(env, prx)
        staging_id = pr_id.staging_id
        assert staging_id

        with repo:
            repo.post_status('staging.master', 'failure')
        env.run_crons()
        assert staging_id.state == 'failure'
        assert not staging_id.active
        assert pr_id.state == 'error'

        with repo:
            prx.post_comment('hansen r-', config['role_' + disabler]['token'])
        assert pr_id.state == 'validated'
        with repo:
            repo.make_commit(prx.ref, 'third', None, tree={'m': 'c3'})
            # just in case, apparently in some case the first post_status uses the old head...
        with repo:
            repo.post_status(prx.head, 'success')
        env.run_crons()
        assert pr_id.state == 'validated'

class TestMergeMethod:
    """
    if event['pull_request']['commits'] == 1, "squash" (/rebase); otherwise
    regular merge
    """
    def test_pr_single_commit(self, repo, env, config):
        """ If single commit, default to rebase & FF
        """
        with repo:
            m = repo.make_commit(None, 'initial', None, tree={'m': 'm'})
            m2 = repo.make_commit(m, 'second', None, tree={'m': 'm', 'm2': 'm2'})
            repo.make_ref('heads/master', m2)

            c1 = repo.make_commit(m, 'first', None, tree={'m': 'c1'})
            prx = repo.make_pr(title='title', body='body', target='master', head=c1)
            repo.post_status(prx.head, 'success', 'legal/cla')
            repo.post_status(prx.head, 'success', 'ci/runbot')
            prx.post_comment('hansen r+', config['role_reviewer']['token'])
        assert env['runbot_merge.pull_requests'].search([
            ('repository.name', '=', repo.name),
            ('number', '=', prx.number)
        ]).squash

        env.run_crons()
        assert env['runbot_merge.pull_requests'].search([
            ('repository.name', '=', repo.name),
            ('number', '=', prx.number)
        ]).staging_id

        staging = repo.commit('heads/staging.master')
        assert not repo.is_ancestor(prx.head, of=staging.id),\
            "the pr head should not be an ancestor of the staging branch in a squash merge"
        assert repo.read_tree(staging) == {
            'm': 'c1', 'm2': 'm2',
        }, "the tree should still be correctly merged"
        assert staging.parents == [m2],\
            "dummy commit aside, the previous master's tip should be the sole parent of the staging commit"

        with repo:
            repo.post_status('staging.master', 'success', 'legal/cla')
            repo.post_status('staging.master', 'success', 'ci/runbot')
        env.run_crons()
        pr = env['runbot_merge.pull_requests'].search([
            ('repository.name', '=', repo.name),
            ('number', '=', prx.number)
        ])
        assert pr.state == 'merged'
        assert prx.state == 'closed'
        assert json.loads(pr.commits_map) == {
            c1: staging.id,
            '': staging.id,
        }, "for a squash, the one PR commit should be mapped to the one rebased commit"

    def test_delegate_method(self, repo, env, users, config):
        """Delegates should be able to configure the merge method.
        """
        with repo:
            m, _ = repo.make_commits(
                None,
                Commit('initial', tree={'m': 'm'}),
                Commit('second', tree={'m2': 'm2'}),
                ref="heads/master"
            )

            [c1] = repo.make_commits(m, Commit('first', tree={'m': 'c1'}))
            pr = repo.make_pr(target='master', head=c1)
            repo.post_status(pr.head, 'success', 'legal/cla')
            repo.post_status(pr.head, 'success', 'ci/runbot')
            pr.post_comment('hansen delegate+', config['role_reviewer']['token'])
            pr.post_comment('hansen merge', config['role_user']['token'])
        env.run_crons()

        assert pr.user == users['user']
        assert to_pr(env, pr).merge_method == 'merge'

    def test_pr_update_to_many_commits(self, repo, env):
        """
        If a PR starts with 1 commit and a second commit is added, the PR
        should be unflagged as squash
        """
        with repo:
            m = repo.make_commit(None, 'initial', None, tree={'m': 'm'})
            m2 = repo.make_commit(m, 'second', None, tree={'m': 'm', 'm2': 'm2'})
            repo.make_ref('heads/master', m2)

            c1 = repo.make_commit(m, 'first', None, tree={'m': 'c1'})
            prx = repo.make_pr(title='title', body='body', target='master', head=c1)
        pr = env['runbot_merge.pull_requests'].search([
            ('repository.name', '=', repo.name),
            ('number', '=', prx.number),
        ])
        assert pr.squash, "a PR with a single commit should be squashed"

        with repo:
            repo.make_commit(prx.ref, 'second2', None, tree={'m': 'c2'})
        assert not pr.squash, "a PR with a single commit should not be squashed"

    def test_pr_reset_to_single_commit(self, repo, env):
        """
        If a PR starts at >1 commits and is reset back to 1, the PR should be
        re-flagged as squash
        """
        with repo:
            m = repo.make_commit(None, 'initial', None, tree={'m': 'm'})
            m2 = repo.make_commit(m, 'second', None, tree={'m': 'm', 'm2': 'm2'})
            repo.make_ref('heads/master', m2)

            c1 = repo.make_commit(m, 'first', None, tree={'m': 'c1'})
            c2 = repo.make_commit(c1, 'second2', None, tree={'m': 'c2'})
            prx = repo.make_pr(title='title', body='body', target='master', head=c2)
        pr = env['runbot_merge.pull_requests'].search([
            ('repository.name', '=', repo.name),
            ('number', '=', prx.number),
        ])
        pr.merge_method = 'rebase-merge'
        assert not pr.squash, "a PR with a single commit should not be squashed"

        with repo:
            repo.update_ref(
                prx.ref,
                repo.make_commit(m, 'fixup', None, tree={'m': 'c2'}),
                force=True
            )
        assert pr.squash, "a PR with a single commit should be squashed"
        assert not pr.merge_method, \
            "resetting a PR to a single commit should remove the merge method"

    def test_pr_no_method(self, repo, env, users, config):
        """ a multi-repo PR should not be staged by default, should also get
        feedback indicating a merge method is necessary
        """
        with repo:
            _, m1, _ = repo.make_commits(
                None,
                Commit('M0', tree={'m': '0'}),
                Commit('M1', tree={'m': '1'}),
                Commit('M2', tree={'m': '2'}),
                ref='heads/master'
            )

            _, b1 = repo.make_commits(
                m1,
                Commit('B0', tree={'b': '0'}),
                Commit('B1', tree={'b': '1'}),
            )
            prx = repo.make_pr(title='title', body='body', target='master', head=b1)
            repo.post_status(prx.head, 'success', 'legal/cla')
            repo.post_status(prx.head, 'success', 'ci/runbot')
            prx.post_comment('hansen r+', config['role_reviewer']['token'])
        env.run_crons()

        assert not to_pr(env, prx).staging_id

        assert prx.comments == [
            (users['reviewer'], 'hansen r+'),
            seen(env, prx, users),
            (users['user'], """@{user} @{reviewer} because this PR has multiple \
commits, I need to know how to merge it:

* `merge` to merge directly, using the PR as merge commit message
* `rebase-merge` to rebase and merge, using the PR as merge commit message
* `rebase-ff` to rebase and fast-forward
""".format_map(users)),
        ]

    def test_pr_method_no_review(self, repo, env, users, config):
        """ Configuring the method should be independent from the review
        """
        with repo:
            m0 = repo.make_commit(None, 'M0', None, tree={'m': '0'})
            m1 = repo.make_commit(m0, 'M1', None, tree={'m': '1'})
            m2 = repo.make_commit(m1, 'M2', None, tree={'m': '2'})
            repo.make_ref('heads/master', m2)

            b0 = repo.make_commit(m1, 'B0', None, tree={'m': '1', 'b': '0'})
            b1 = repo.make_commit(b0, 'B1', None, tree={'m': '1', 'b': '1'})
            prx = repo.make_pr(title='title', body='body', target='master', head=b1)
        pr = env['runbot_merge.pull_requests'].search([
            ('repository.name', '=', repo.name),
            ('number', '=', prx.number),
        ])
        with repo:
            repo.post_status(prx.head, 'success', 'legal/cla')
            repo.post_status(prx.head, 'success', 'ci/runbot')

            prx.post_comment('hansen rebase-merge', config['role_reviewer']['token'])
        assert pr.merge_method == 'rebase-merge'
        env.run_crons()

        with repo:
            prx.post_comment('hansen merge', config['role_reviewer']['token'])
        assert pr.merge_method == 'merge'
        env.run_crons()

        with repo:
            prx.post_comment('hansen rebase-ff', config['role_reviewer']['token'])
        assert pr.merge_method == 'rebase-ff'
        env.run_crons()

        assert prx.comments == [
            (users['reviewer'], 'hansen rebase-merge'),
            seen(env, prx, users),
            (users['user'], "Merge method set to rebase and merge, using the PR as merge commit message."),
            (users['reviewer'], 'hansen merge'),
            (users['user'], "Merge method set to merge directly, using the PR as merge commit message."),
            (users['reviewer'], 'hansen rebase-ff'),
            (users['user'], "Merge method set to rebase and fast-forward."),
        ]

    def test_pr_rebase_merge(self, repo, env, users, config):
        """ test result on rebase-merge

        left: PR
        right: post-merge result

                     +------+                   +------+
                     |  M0  |                   |  M0  |
                     +--^---+                   +--^---+
                        |                          |
                        |                          |
                     +--+---+                   +--+---+
                +---->  M1  <--+                |  M1  <--+
                |    +------+  |                +------+  |
                |              |                          |
                |              |                          |
             +--+---+      +---+---+    +------+      +---+---+
             |  B0  |      |  M2   |    |  B0  +------>  M2   |
             +--^---+      +-------+    +--^---+      +---^---+
                |                          |              |
             +--+---+                   +--+---+          |
          PR |  B1  |                   |  B1  |          |
             +------+                   +--^---+          |
                                           |          +---+---+
                                           +----------+ merge |
                                                      +-------+
        """
        with repo:
            m0 = repo.make_commit(None, 'M0', None, tree={'m': '0'})
            m1 = repo.make_commit(m0, 'M1', None, tree={'m': '1'})
            m2 = repo.make_commit(m1, 'M2', None, tree={'m': '2'})
            repo.make_ref('heads/master', m2)

            # test commit ordering issue while at it: github sorts commits on
            # author.date instead of doing so topologically which is absolutely
            # not what we want
            committer = {'name': 'a', 'email': 'a', 'date': '2018-10-08T11:48:43Z'}
            author0 = {'name': 'a', 'email': 'a', 'date': '2018-10-01T14:58:38Z'}
            author1 = {'name': 'a', 'email': 'a', 'date': '2015-10-01T14:58:38Z'}
            b0 = repo.make_commit(m1, 'B0', author=author0, committer=committer, tree={'m': '1', 'b': '0'})
            b1 = repo.make_commit(b0, 'B1', author=author1, committer=committer, tree={'m': '1', 'b': '1'})
            prx = repo.make_pr(title='title', body='body', target='master', head=b1)
            repo.post_status(prx.head, 'success', 'legal/cla')
            repo.post_status(prx.head, 'success', 'ci/runbot')
            prx.post_comment('hansen r+ rebase-merge', config['role_reviewer']['token'])
        env.run_crons()

        pr_id = to_pr(env, prx)
        # create a dag (msg:str, parents:set) from the log
        staging = log_to_node(repo.log('heads/staging.master'))
        # then compare to the dag version of the right graph
        nm2 = node('M2', node('M1', node('M0')))
        nb1 = node(part_of('B1', pr_id), node(part_of('B0', pr_id), nm2))
        reviewer = get_partner(env, users["reviewer"]).formatted_email
        merge_head = (
            f'title\n\nbody\n\ncloses {pr_id.display_name}\n\nSigned-off-by: {reviewer}',
            frozenset([nm2, nb1])
        )
        assert staging == merge_head
        st = pr_id.staging_id
        assert st

        with repo: prx.title = 'title 2'
        assert not pr_id.staging_id, "updating the message of a merge-staged PR should unstage rien"
        assert st.reason == f'{pr_id.display_name} merge message updated'
        # since we updated the description, the merge_head value is impacted,
        # and it's checked again later on
        merge_head = (
            merge_head[0].replace('title', 'title 2'),
            merge_head[1],
        )
        env.run_crons()
        assert pr_id.staging_id, "PR should immediately be re-stageable"

        with repo:
            repo.post_status('heads/staging.master', 'success', 'legal/cla')
            repo.post_status('heads/staging.master', 'success', 'ci/runbot')
        env.run_crons()

        pr = env['runbot_merge.pull_requests'].search([
            ('repository.name', '=', repo.name),
            ('number', '=', prx.number),
        ])
        assert pr.state == 'merged'

        # check that the dummy commit is not in the final master
        master = log_to_node(repo.log('heads/master'))
        assert master == merge_head
        head = repo.commit('heads/master')
        final_tree = repo.read_tree(head)
        assert final_tree == {'m': '2', 'b': '1'}, "sanity check of final tree"
        r1 = repo.commit(head.parents[1])
        r0 = repo.commit(r1.parents[0])
        assert json.loads(pr.commits_map) == {
            b0: r0.id,
            b1: r1.id,
            '': head.id,
        }
        assert r0.parents == [m2]

    def test_pr_rebase_ff(self, repo, env, users, config):
        """ test result on rebase-merge

        left: PR
        right: post-merge result

                     +------+                   +------+
                     |  M0  |                   |  M0  |
                     +--^---+                   +--^---+
                        |                          |
                        |                          |
                     +--+---+                   +--+---+
                +---->  M1  <--+                |  M1  <--+
                |    +------+  |                +------+  |
                |              |                          |
                |              |                          |
             +--+---+      +---+---+    +------+      +---+---+
             |  B0  |      |  M2   |    |  B0  +------>  M2   |
             +--^---+      +-------+    +--^---+      +---^---+
                |                          |
             +--+---+                   +--+---+
          PR |  B1  |                   |  B1  |
             +------+                   +--^---+
        """
        with repo:
            _, m1, m2 = repo.make_commits(
                None,
                Commit('M0', tree={'m': '0'}),
                Commit('M1', tree={'m': '1'}),
                Commit('M2', tree={'m': '2'}),
                ref='heads/master'
            )

            b0, b1 = repo.make_commits(
                m1,
                Commit('B0', tree={'b': '0'}, author={'name': 'Maarten Tromp', 'email': 'm.tromp@example.nl', 'date': '1651-03-30T12:00:00Z'}),
                Commit('B1', tree={'b': '1'}, author={'name': 'Rein Huydecoper', 'email': 'r.huydecoper@example.nl', 'date': '1986-04-17T12:00:00Z'}),
            )

            prx = repo.make_pr(title='title', body='body', target='master', head=b1)
            repo.post_status(prx.head, 'success', 'legal/cla')
            repo.post_status(prx.head, 'success', 'ci/runbot')
            prx.post_comment('hansen r+ rebase-ff', config['role_reviewer']['token'])
        env.run_crons()

        pr_id = to_pr(env, prx)
        # create a dag (msg:str, parents:set) from the log
        staging = log_to_node(repo.log('heads/staging.master'))
        # then compare to the dag version of the right graph
        nm2 = node('M2', node('M1', node('M0')))
        reviewer = get_partner(env, users["reviewer"]).formatted_email
        nb1 = node(f'B1\n\ncloses {pr_id.display_name}\n\nSigned-off-by: {reviewer}',
                   node(part_of('B0', pr_id), nm2))
        assert staging == nb1

        with repo:
            repo.post_status('heads/staging.master', 'success', 'legal/cla')
            repo.post_status('heads/staging.master', 'success', 'ci/runbot')
        env.run_crons()

        pr = env['runbot_merge.pull_requests'].search([
            ('repository.name', '=', repo.name),
            ('number', '=', prx.number),
        ])
        assert pr.state == 'merged'

        # check that the dummy commit is not in the final master
        master = log_to_node(repo.log('heads/master'))
        assert master == nb1
        head = repo.commit('heads/master')
        final_tree = repo.read_tree(head)
        assert final_tree == {'m': '2', 'b': '1'}, "sanity check of final tree"

        m1 = head
        m0 = repo.commit(m1.parents[0])
        assert json.loads(pr.commits_map) == {
            '': m1.id, # merge commit
            b1: m1.id, # second PR's commit
            b0: m0.id, # first PR's commit
        }
        assert m0.parents == [m2], "can't hurt to check the parent of our root commit"
        assert m0.author['date'] != m0.committer['date'], "commit date should have been rewritten"
        assert m1.author['date'] != m1.committer['date'], "commit date should have been rewritten"

        utcday = datetime.datetime.utcnow().date()
        def parse(dt):
            return datetime.datetime.strptime(dt, "%Y-%m-%dT%H:%M:%SZ")

        # FIXME: actual commit creation could run before the date rollover and
        #        local datetime.utcnow() after
        assert parse(m0.committer['date']).date() == utcday
        # FIXME: git date storage is unreliable and non-portable outside of an
        #        unsigned 31b epoch range so the m0 event may get flung in the
        #        future (compared to the literal datum), this test unexpectedly
        #        becoming true if run on the exact wrong day
        assert parse(m0.author['date']).date() != utcday
        assert parse(m1.committer['date']).date() == utcday
        assert parse(m0.author['date']).date() != utcday

    @pytest.mark.skip(reason="what do if the PR contains merge commits???")
    def test_pr_contains_merges(self, repo, env):
        pass

    def test_pr_force_merge_single_commit(self, repo, env, users, config):
        """ should be possible to flag a PR as regular-merged, regardless of
        its commits count

        M      M<--+
        ^      ^   |
        |  ->  |   C0
        +      |   ^
        C0     +   |
               gib-+
        """
        with repo:
            m = repo.make_commit(None, "M", None, tree={'a': 'a'})
            repo.make_ref('heads/master', m)

            c0 = repo.make_commit(m, 'C0', None, tree={'a': 'b'})
            prx = repo.make_pr(title="gibberish", body="blahblah", target='master', head=c0)
        env.run_crons(None)

        with repo:
            repo.post_status(prx.head, 'success', 'legal/cla')
            repo.post_status(prx.head, 'success', 'ci/runbot')
            prx.post_comment('hansen r+ merge', config['role_reviewer']['token'])
        env.run_crons()

        with repo:
            repo.post_status('heads/staging.master', 'success', 'ci/runbot')
            repo.post_status('heads/staging.master', 'success', 'legal/cla')
        env.run_crons()

        master = repo.commit('heads/master')
        assert master.parents == [m, prx.head], \
            "master's parents should be the old master & the PR head"

        m = node('M')
        c0 = node('C0', m)
        reviewer = get_partner(env, users["reviewer"]).formatted_email
        expected = node('gibberish\n\nblahblah\n\ncloses {}#{}'
                        '\n\nSigned-off-by: {}'.format(repo.name, prx.number, reviewer), m, c0)
        assert log_to_node(repo.log('heads/master')), expected
        pr = env['runbot_merge.pull_requests'].search([
            ('repository.name', '=', repo.name),
            ('number', '=', prx.number),
        ])
        assert json.loads(pr.commits_map) == {
            prx.head: prx.head,
            '': master.id
        }

    def test_unrebase_emptymessage(self, repo, env, users, config):
        """ When merging between master branches (e.g. forward port), the PR
        may have only a title
        """
        with repo:
            m = repo.make_commit(None, "M", None, tree={'a': 'a'})
            repo.make_ref('heads/master', m)

            c0 = repo.make_commit(m, 'C0', None, tree={'a': 'b'})
            prx = repo.make_pr(title="gibberish", body=None, target='master', head=c0)
        env.run_crons(None)

        with repo:
            repo.post_status(prx.head, 'success', 'legal/cla')
            repo.post_status(prx.head, 'success', 'ci/runbot')
            prx.post_comment('hansen r+ merge', config['role_reviewer']['token'])
        env.run_crons()

        with repo:
            repo.post_status('heads/staging.master', 'success', 'ci/runbot')
            repo.post_status('heads/staging.master', 'success', 'legal/cla')
        env.run_crons()

        master = repo.commit('heads/master')
        assert master.parents == [m, prx.head], \
            "master's parents should be the old master & the PR head"

        m = node('M')
        c0 = node('C0', m)
        reviewer = get_partner(env, users["reviewer"]).formatted_email
        expected = node('gibberish\n\ncloses {}#{}'
                        '\n\nSigned-off-by: {}'.format(repo.name, prx.number, reviewer), m, c0)
        assert log_to_node(repo.log('heads/master')), expected

    @pytest.mark.parametrize('separator', [
        '***', '___', '\n---',
        '*'*12, '\n----------------',
        '- - -', '  **     **     **'
    ])
    def test_pr_message_break(self, repo, env, users, config, separator):
        """ If the PR message contains a "thematic break", only the part before
        should be included in the merge commit's message.
        """
        reviewer = get_partner(env, users["reviewer"]).formatted_email
        with repo:
            root = repo.make_commits(None, Commit("root", tree={'a': 'a'}), ref='heads/master')

            repo.make_commits(root, Commit('C', tree={'a': 'b'}), ref='heads/change')
            pr = repo.make_pr(title="title", body=f'first\n{separator}\nsecond',
                              target='master', head='change')
            repo.post_status(pr.head, 'success', 'legal/cla')
            repo.post_status(pr.head, 'success', 'ci/runbot')
            pr.post_comment('hansen r+ merge', config['role_reviewer']['token'])
        env.run_crons()

        with repo:
            repo.post_status('heads/staging.master', 'success', 'ci/runbot')
            repo.post_status('heads/staging.master', 'success', 'legal/cla')
        env.run_crons()

        head = repo.commit('heads/master')
        assert head.message == textwrap.dedent(f"""\
        title

        first

        closes {repo.name}#{pr.number}

        Signed-off-by: {reviewer}
        """).strip(), "should not contain the content which follows the thematic break"

    def test_pr_message_setex_title(self, repo, env, users, config):
        """ should not break on a proper SETEX-style title """
        reviewer = get_partner(env, users["reviewer"]).formatted_email
        with repo:
            root = repo.make_commits(None, Commit("root", tree={'a': 'a'}), ref='heads/master')

            repo.make_commits(root, Commit('C', tree={'a': 'b'}), ref='heads/change')
            pr = repo.make_pr(title="title", body="""\
Title
---
This is some text

Title 2
-------
This is more text
***
removed
""",
                              target='master', head='change')
            repo.post_status(pr.head, 'success', 'legal/cla')
            repo.post_status(pr.head, 'success', 'ci/runbot')
            pr.post_comment('hansen r+ merge', config['role_reviewer']['token'])
        env.run_crons()

        with repo:
            repo.post_status('heads/staging.master', 'success', 'ci/runbot')
            repo.post_status('heads/staging.master', 'success', 'legal/cla')
        env.run_crons()

        head = repo.commit('heads/master')
        assert head.message == textwrap.dedent(f"""\
        title

        Title
        ---
        This is some text

        Title 2
        -------
        This is more text

        closes {repo.name}#{pr.number}

        Signed-off-by: {reviewer}
        """).strip(), "should not break the SETEX titles"

    def test_rebase_no_edit(self, repo, env, users, config):
        """ Only the merge messages should be de-breaked
        """
        reviewer = get_partner(env, users["reviewer"]).formatted_email
        with repo:
            root = repo.make_commits(None, Commit("root", tree={'a': 'a'}), ref='heads/master')

            repo.make_commits(root, Commit('Commit\n\nfirst\n***\nsecond', tree={'a': 'b'}), ref='heads/change')
            pr = repo.make_pr(title="PR", body='first\n***\nsecond',
                              target='master', head='change')
            repo.post_status(pr.head, 'success', 'legal/cla')
            repo.post_status(pr.head, 'success', 'ci/runbot')
            pr.post_comment('hansen r+', config['role_reviewer']['token'])
        env.run_crons()

        with repo:
            repo.post_status('heads/staging.master', 'success', 'ci/runbot')
            repo.post_status('heads/staging.master', 'success', 'legal/cla')
        env.run_crons()

        head = repo.commit('heads/master')
        assert head.message == textwrap.dedent(f"""\
        Commit

        first
        ***
        second

        closes {repo.name}#{pr.number}

        Signed-off-by: {reviewer}
        """).strip(), "squashed / rebased messages should not be stripped"

    def test_title_no_edit(self, repo, env, users, config):
        """The first line of a commit message should not be taken in account for
        rewriting, especially as it can be untagged and interpreted as a
        pseudo-header
        """
        with repo:
            repo.make_commits(None, Commit("0", tree={'a': '1'}), ref='heads/master')
            repo.make_commits(
                'master',
                Commit('Some: thing\n\nis odd', tree={'b': '1'}),
                Commit('thing: thong', tree={'b': '2'}),
                ref='heads/change')

            pr = repo.make_pr(target='master', head='change')
            repo.post_status(pr.head, 'success', 'legal/cla')
            repo.post_status(pr.head, 'success', 'ci/runbot')
            pr.post_comment('hansen rebase-ff r+', config['role_reviewer']['token'])
        env.run_crons()

        pr_id = to_pr(env, pr)
        assert pr_id.staging_id # check PR is staged


        reviewer = get_partner(env, users["reviewer"]).formatted_email
        staging_head = repo.commit('staging.master')
        assert staging_head.message == f"""\
thing: thong

closes {pr_id.display_name}

Signed-off-by: {reviewer}"""
        assert repo.commit(staging_head.parents[0]).message == f"""\
Some: thing

is odd

Part-of: {pr_id.display_name}
Signed-off-by: {reviewer}"""

    def test_pr_mergehead(self, repo, env, config):
        """ if the head of the PR is a merge commit and one of the parents is
        in the target, replicate the merge commit instead of merging

        rankdir="BT"
        M2 -> M1
        C0 -> M1
        C1 -> C0
        C1 -> M2

        C1 [label = "\\N / MERGE"]
        """
        with repo:
            m1 = repo.make_commit(None, "M1", None, tree={'a': '0'})
            m2 = repo.make_commit(m1, "M2", None, tree={'a': '1'})
            repo.make_ref('heads/master', m2)

            c0 = repo.make_commit(m1, 'C0', None, tree={'a': '0', 'b': '2'})
            c1 = repo.make_commit([c0, m2], 'C1', None, tree={'a': '1', 'b': '2'})
            prx = repo.make_pr(title="T", body="TT", target='master', head=c1)
        env.run_crons()

        with repo:
            repo.post_status(prx.head, 'success', 'legal/cla')
            repo.post_status(prx.head, 'success', 'ci/runbot')
            prx.post_comment('hansen r+ merge', config['role_reviewer']['token'])
        env.run_crons()

        with repo:
            repo.post_status('heads/staging.master', 'success', 'ci/runbot')
            repo.post_status('heads/staging.master', 'success', 'legal/cla')
        env.run_crons()

        master = repo.commit('heads/master')
        assert master.parents == [m2, c0]
        m1 = node('M1')
        expected = node('C1', node('C0', m1), node('M2', m1))
        assert log_to_node(repo.log('heads/master')), expected

    def test_pr_mergehead_nonmember(self, repo, env, users, config):
        """ if the head of the PR is a merge commit but none of the parents is
        in the target, merge normally

        rankdir="BT"
        M2 -> M1
        B0 -> M1
        C0 -> M1
        C1 -> C0
        C1 -> B0

        MERGE -> M2
        MERGE -> C1
        """
        with repo:
            m1 = repo.make_commit(None, "M1", None, tree={'a': '0'})
            m2 = repo.make_commit(m1, "M2", None, tree={'a': '1'})
            repo.make_ref('heads/master', m2)

            b0 = repo.make_commit(m1, 'B0', None, tree={'a': '0', 'bb': 'bb'})

            c0 = repo.make_commit(m1, 'C0', None, tree={'a': '0', 'b': '2'})
            c1 = repo.make_commit([c0, b0], 'C1', None, tree={'a': '0', 'b': '2', 'bb': 'bb'})
            prx = repo.make_pr(title="T", body="TT", target='master', head=c1)
        env.run_crons()

        with repo:
            repo.post_status(prx.head, 'success', 'legal/cla')
            repo.post_status(prx.head, 'success', 'ci/runbot')
            prx.post_comment('hansen r+ merge', config['role_reviewer']['token'])
        env.run_crons()

        with repo:
            repo.post_status('heads/staging.master', 'success', 'ci/runbot')
            repo.post_status('heads/staging.master', 'success', 'legal/cla')
        env.run_crons()

        master = repo.commit('heads/master')
        assert master.parents == [m2, c1]
        assert repo.read_tree(master) == {'a': '1', 'b': '2', 'bb': 'bb'}

        m1 = node('M1')
        reviewer = get_partner(env, users["reviewer"]).formatted_email
        expected = node(
            'T\n\nTT\n\ncloses {}#{}\n\nSigned-off-by: {}'.format(repo.name, prx.number, reviewer),
            node('M2', m1),
            node('C1', node('C0', m1), node('B0', m1))
        )
        assert log_to_node(repo.log('heads/master')), expected

    def test_squash_merge(self, repo, env, config, users):
        other_user = requests.get('https://api.github.com/user', headers={
            'Authorization': 'token %s' % config['role_other']['token'],
        }).json()
        other_user = {
            'name': other_user['name'] or other_user['login'],
            # FIXME: not guaranteed
            'email': other_user['email'] or 'other@example.org',
        }
        a_user = {'name': 'bob', 'email': 'builder@example.org', 'date': '1999-04-12T08:19:30Z'}
        with repo:
            repo.make_commits(None, Commit('initial', tree={'a': '0'}), ref='heads/master')

            repo.make_commits(
                'master',
                Commit('sub', tree={'b': '0'}, committer=a_user),
                ref='heads/other'
            )
            pr1 = repo.make_pr(title='first pr', target='master', head='other')
            repo.post_status('other', 'success', 'legal/cla')
            repo.post_status('other', 'success', 'ci/runbot')

            pr_2_commits = repo.make_commits(
                'master',
                Commit('x', tree={'x': '0'}, author=other_user, committer=a_user),
                Commit('y', tree={'x': '1'}, author=a_user, committer=other_user),
                ref='heads/other2',
            )
            c1, c2 = map(repo.commit, pr_2_commits)
            assert c1.author['name'] != c2.author['name']
            assert c1.committer['name'] != c2.committer['name']
            pr2 = repo.make_pr(title='second pr', target='master', head='other2')
            repo.post_status('other2', 'success', 'legal/cla')
            repo.post_status('other2', 'success', 'ci/runbot')
        env.run_crons()

        with repo: # comments sequencing
            pr1.post_comment('hansen r+ squash', config['role_reviewer']['token'])
            pr2.post_comment('hansen r+ squash', config['role_reviewer']['token'])
        env.run_crons()

        with repo:
            repo.post_status('staging.master', 'success', 'legal/cla')
            repo.post_status('staging.master', 'success', 'ci/runbot')
        env.run_crons()

        # PR 1 should have merged properly, the PR message should be the
        # message of the merged commit
        pr1_id = to_pr(env, pr1)
        assert pr1_id.state == 'merged'
        assert pr1.comments == [
            seen(env, pr1, users),
            (users['reviewer'], 'hansen r+ squash'),
            (users['user'], 'Merge method set to squash.')
        ]

        pr2_id = to_pr(env, pr2)
        assert pr2_id.state == 'merged'
        assert pr2.comments == [
            seen(env, pr2, users),
            (users['reviewer'], 'hansen r+ squash'),
            (users['user'], 'Merge method set to squash.'),
        ]

        two, one, _root = repo.log('master')

        assert one['commit']['message'] == f"""first pr

closes {pr1_id.display_name}

Signed-off-by: {get_partner(env, users["reviewer"]).formatted_email}\
"""
        assert one['commit']['committer']['name'] == a_user['name']
        assert one['commit']['committer']['email'] == a_user['email']
        commit_date = datetime.datetime.strptime(one['commit']['committer']['date'], '%Y-%m-%dT%H:%M:%SZ')
        # using timestamp (and working in seconds) because `pytest.approx`
        # silently fails on datetimes (#8395)
        assert commit_date.timestamp() == pytest.approx(time.time(), abs=5*60), \
            "the commit date of the merged commit should be about now, despite" \
            " the source commit being >20 years old"

        # FIXME: should probably get the token from the project to be sure it's
        #        the bot user
        current_user = repo._session.get('https://api.github.com/user').json()
        current_user = {
            'name': current_user['name'] or current_user['login'],
            # FIXME: not guaranteed
            'email': current_user['email'] or 'user@example.org',
        }
        # since there are two authors & two committers on pr2, the auhor and
        # committer of a squash commit should be reset to the bot's identity
        assert two['commit']['committer']['name'] == current_user['name']
        assert two['commit']['committer']['email'] == current_user['email']
        assert two['commit']['author']['name'] == current_user['name']
        assert two['commit']['author']['email'] == current_user['email']
        assert two['commit']['message'] == f"""second pr

closes {pr2_id.display_name}

Signed-off-by: {get_partner(env, users["reviewer"]).formatted_email}
Co-authored-by: {a_user['name']} <{a_user['email']}>
Co-authored-by: {other_user['name']} <{other_user['email']}>\
"""
        assert repo.read_tree(repo.commit(two['sha'])) == {
            'a': '0',
            'b': '0',
            'x': '1',
        }


class TestPRUpdate(object):
    """ Pushing on a PR should update the HEAD except for merged PRs, it
    can have additional effect (see individual tests)
    """
    def test_update_opened(self, env, repo):
        with repo:
            m = repo.make_commit(None, 'initial', None, tree={'m': 'm'})
            repo.make_ref('heads/master', m)

            c = repo.make_commit(m, 'fist', None, tree={'m': 'c1'})
            prx = repo.make_pr(title='title', body='body', target='master', head=c)

        pr = to_pr(env, prx)
        assert pr.head == c
        # alter & push force PR entirely
        with repo:
            c2 = repo.make_commit(m, 'first', None, tree={'m': 'cc'})
            repo.update_ref(prx.ref, c2, force=True)
        assert pr.head == c2

    def test_reopen_update(self, env, repo, config):
        with repo:
            m = repo.make_commit(None, 'initial', None, tree={'m': 'm'})
            repo.make_ref('heads/master', m)

            c = repo.make_commit(m, 'fist', None, tree={'m': 'c1'})
            prx = repo.make_pr(title='title', body='body', target='master', head=c)
            prx.post_comment("hansen r+", config['role_reviewer']['token'])

        pr = to_pr(env, prx)
        assert pr.state == 'approved'
        assert pr.reviewed_by
        with repo:
            prx.close()
        assert pr.state == 'closed'
        assert pr.head == c
        assert not pr.reviewed_by

        with repo:
            prx.open()
        assert pr.state == 'opened'
        assert not pr.reviewed_by

        with repo:
            c2 = repo.make_commit(c, 'first', None, tree={'m': 'cc'})
            repo.update_ref(prx.ref, c2, force=True)
        assert pr.head == c2

    def test_update_validated(self, env, repo):
        """ Should reset to opened
        """
        with repo:
            m = repo.make_commit(None, 'initial', None, tree={'m': 'm'})
            repo.make_ref('heads/master', m)

            c = repo.make_commit(m, 'fist', None, tree={'m': 'c1'})
            prx = repo.make_pr(title='title', body='body', target='master', head=c)
            repo.post_status(prx.head, 'success', 'legal/cla')
            repo.post_status(prx.head, 'success', 'ci/runbot')
        env.run_crons()
        pr = to_pr(env, prx)
        assert pr.head == c
        assert pr.state == 'validated'

        with repo:
            c2 = repo.make_commit(m, 'first', None, tree={'m': 'cc'})
            repo.update_ref(prx.ref, c2, force=True)
        assert pr.head == c2
        assert pr.state == 'opened'

    def test_update_approved(self, env, repo, config):
        with repo:
            m = repo.make_commit(None, 'initial', None, tree={'m': 'm'})
            repo.make_ref('heads/master', m)

            c = repo.make_commit(m, 'fist', None, tree={'m': 'c1'})
            prx = repo.make_pr(title='title', body='body', target='master', head=c)
            prx.post_comment('hansen r+', config['role_reviewer']['token'])

        pr = to_pr(env, prx)
        assert pr.head == c
        assert pr.state == 'approved'

        with repo:
            c2 = repo.make_commit(c, 'first', None, tree={'m': 'cc'})
            repo.update_ref(prx.ref, c2, force=True)
        assert pr.head == c2
        assert pr.state == 'opened'

    def test_update_ready(self, env, repo, config):
        """ Should reset to opened
        """
        with repo:
            m = repo.make_commit(None, 'initial', None, tree={'m': 'm'})
            repo.make_ref('heads/master', m)

            c = repo.make_commit(m, 'fist', None, tree={'m': 'c1'})
            prx = repo.make_pr(title='title', body='body', target='master', head=c)
            repo.post_status(prx.head, 'success', 'legal/cla')
            repo.post_status(prx.head, 'success', 'ci/runbot')
            prx.post_comment('hansen r+', config['role_reviewer']['token'])
        env.run_crons()
        pr = to_pr(env, prx)
        assert pr.head == c
        assert pr.state == 'ready'

        with repo:
            c2 = repo.make_commit(c, 'first', None, tree={'m': 'cc'})
            repo.update_ref(prx.ref, c2, force=True)
        assert pr.head == c2
        assert pr.state == 'opened'

    def test_update_staged(self, env, repo, config):
        """ Should cancel the staging & reset PR to opened
        """
        with repo:
            m = repo.make_commit(None, 'initial', None, tree={'m': 'm'})
            repo.make_ref('heads/master', m)

            c = repo.make_commit(m, 'fist', None, tree={'m': 'c1'})
            prx = repo.make_pr(title='title', body='body', target='master', head=c)
            repo.post_status(prx.head, 'success', 'legal/cla')
            repo.post_status(prx.head, 'success', 'ci/runbot')
            prx.post_comment('hansen r+', config['role_reviewer']['token'])

        env.run_crons()
        pr = to_pr(env, prx)
        assert pr.state == 'ready'
        assert pr.staging_id

        with repo:
            c2 = repo.make_commit(c, 'first', None, tree={'m': 'cc'})
            repo.update_ref(prx.ref, c2, force=True)
        assert pr.head == c2
        assert pr.state == 'opened'
        assert not pr.staging_id
        assert not env['runbot_merge.stagings'].search([])

    def test_split(self, env, repo, config):
        """ Should remove the PR from its split, and possibly delete the split
        entirely.
        """
        with repo:
            m = repo.make_commit(None, 'initial', None, tree={'m': 'm'})
            repo.make_ref('heads/master', m)

            c = repo.make_commit(m, 'first', None, tree={'m': 'm', '1': '1'})
            repo.make_ref('heads/p1', c)
            prx1 = repo.make_pr(title='t1', body='b1', target='master', head='p1')
            repo.post_status(prx1.head, 'success', 'legal/cla')
            repo.post_status(prx1.head, 'success', 'ci/runbot')
            prx1.post_comment('hansen r+', config['role_reviewer']['token'])

            c = repo.make_commit(m, 'first', None, tree={'m': 'm', '2': '2'})
            repo.make_ref('heads/p2', c)
            prx2 = repo.make_pr(title='t2', body='b2', target='master', head='p2')
            repo.post_status(prx2.head, 'success', 'legal/cla')
            repo.post_status(prx2.head, 'success', 'ci/runbot')
            prx2.post_comment('hansen r+', config['role_reviewer']['token'])
        env.run_crons()

        pr1, pr2 = env['runbot_merge.pull_requests'].search([], order='number')
        assert pr1.number == prx1.number
        assert pr2.number == prx2.number
        assert pr1.staging_id == pr2.staging_id
        s0 = pr1.staging_id

        with repo:
            repo.post_status('heads/staging.master', 'failure', 'ci/runbot')
        env.run_crons()

        assert pr1.staging_id and pr1.staging_id != s0, "pr1 should have been re-staged"
        assert not pr2.staging_id, "pr2 should not"
        # TODO: remote doesn't currently handle env context so can't mess
        #       around using active_test=False
        assert env['runbot_merge.split'].search([])

        with repo:
            repo.update_ref(prx2.ref, repo.make_commit(c, 'second', None, tree={'m': 'm', '2': '22'}), force=True)
        # probably not necessary ATM but...
        env.run_crons()

        assert pr2.state == 'opened', "state should have been reset"
        assert not env['runbot_merge.split'].search([]), "there should be no split left"

    def test_update_error(self, env, repo, config):
        with repo:
            m = repo.make_commit(None, 'initial', None, tree={'m': 'm'})
            repo.make_ref('heads/master', m)

            c = repo.make_commit(m, 'fist', None, tree={'m': 'c1'})
            prx = repo.make_pr(title='title', body='body', target='master', head=c)
            repo.post_status(prx.head, 'success', 'legal/cla')
            repo.post_status(prx.head, 'success', 'ci/runbot')
            prx.post_comment('hansen r+', config['role_reviewer']['token'])
        env.run_crons()
        pr = to_pr(env, prx)
        assert pr.state == 'ready'
        assert pr.staging_id

        with repo:
            repo.post_status('staging.master', 'success', 'legal/cla')
            repo.post_status('staging.master', 'failure', 'ci/runbot')
        env.run_crons()
        assert not pr.staging_id
        assert pr.state == 'error'

        with repo:
            c2 = repo.make_commit(c, 'first', None, tree={'m': 'cc'})
            repo.update_ref(prx.ref, c2, force=True)
        assert pr.head == c2
        assert pr.state == 'opened'

    def test_unknown_pr(self, env, repo):
        with repo:
            m = repo.make_commit(None, 'initial', None, tree={'m': 'm'})
            repo.make_ref('heads/1.0', m)

            c = repo.make_commit(m, 'first', None, tree={'m': 'c1'})
            prx = repo.make_pr(title='title', body='body', target='1.0', head=c)
        assert not env['runbot_merge.pull_requests'].search([('number', '=', prx.number)])

        env['runbot_merge.project'].search([]).write({
            'branch_ids': [(0, 0, {'name': '1.0'})]
        })

        with repo:
            c2 = repo.make_commit(c, 'second', None, tree={'m': 'c2'})
            repo.update_ref(prx.ref, c2, force=True)

        assert not env['runbot_merge.pull_requests'].search([('number', '=', prx.number)])

    def test_update_to_ci(self, env, repo):
        """ If a PR is updated to a known-valid commit, it should be
        validated
        """
        with repo:
            m = repo.make_commit(None, 'initial', None, tree={'m': 'm'})
            repo.make_ref('heads/master', m)

            c = repo.make_commit(m, 'fist', None, tree={'m': 'c1'})
            c2 = repo.make_commit(m, 'first', None, tree={'m': 'cc'})
            repo.post_status(c2, 'success', 'legal/cla')
            repo.post_status(c2, 'success', 'ci/runbot')
        env.run_crons()

        with repo:
            prx = repo.make_pr(title='title', body='body', target='master', head=c)
        pr = to_pr(env, prx)
        assert pr.head == c
        assert pr.state == 'opened'

        with repo:
            repo.update_ref(prx.ref, c2, force=True)
        assert pr.head == c2
        assert pr.state == 'validated'

    def test_update_missed(self, env, repo, config, users):
        """ Sometimes github's webhooks don't trigger properly, a branch's HEAD
        does not get updated and we might e.g. attempt to merge a PR despite it
        now being unreviewed or failing CI or somesuch.

        Therefore during the staging process we should check what we can, reject
        the staging if cricical properties were found to mismatch, and notify
        the pull request.

        The PR should then be reset to open (and transition to validated on its
        own if the existing or new head has valid statuses), we don't want to
        put it in an error state as technically there's no error, just something
        which went a bit weird.
        """
        with repo:
            [c] = repo.make_commits(None, repo.Commit('m', tree={'a': '0'}), ref='heads/master')
            repo.make_ref('heads/somethingelse', c)

            [c] = repo.make_commits(
                'heads/master', repo.Commit('title \n\nbody', tree={'a': '1'}), ref='heads/abranch')
            pr = repo.make_pr(target='master', head='abranch')
            repo.post_status(pr.head, 'success', 'legal/cla')
            repo.post_status(pr.head, 'success', 'ci/runbot')
            pr.post_comment('hansen r+', config['role_reviewer']['token'])

        env.run_crons()
        pr_id = to_pr(env, pr)
        env.run_crons(None)
        assert pr_id.message == 'title\n\nbody'
        assert pr_id.state == 'ready'
        old_reviewer = pr_id.reviewed_by

        # TODO: find way to somehow skip / ignore the update_ref?
        with repo:
            # can't push a second commit because then the staging crashes due
            # to the PR *actually* having more than 1 commit and thus needing
            # a configuration
            [c2] = repo.make_commits('heads/master', repo.Commit('c2', tree={'a': '2'}))
            repo.post_status(c2, 'success', 'legal/cla')
            repo.post_status(c2, 'success', 'ci/runbot')
            repo.update_ref(pr.ref, c2, force=True)

        other = env['runbot_merge.branch'].create({
            'name': 'somethingelse',
            'project_id': env['runbot_merge.project'].search([]).id,
        })

        # we missed the update notification so the db should still be at c and
        # in a "ready" state
        pr_id.write({
            'head': c,
            'reviewed_by': old_reviewer.id,
            'message': "Something else",
            'target': other.id,
        })
        assert pr_id.head == c
        assert pr_id.state == "ready"

        env.run_crons()

        # the PR should not get merged, and should be updated
        assert pr_id.state == 'validated'
        assert pr_id.head == c2
        assert pr_id.message == 'title\n\nbody'
        assert pr_id.target.name == 'master'
        assert pr.comments[-1]['body'] == f"""\
@{users['user']} we apparently missed updates to this PR and tried to stage it in a state \
which might not have been approved.

The properties Head, Target, Message were not correctly synchronized and have been updated.

<details><summary>differences</summary>

```diff
  Head:
- {c}
+ {c2}
  
  Target branch:
- somethingelse
+ master
  
  Message:
- Something else
+ title
  
+ body
+ 
```
</details>

Note that we are unable to check the properties Merge Method, Overrides, Draft.

Please check and re-approve.
"""

        # if the head commit doesn't change, that part should still be valid
        with repo:
            pr.post_comment('hansen r+', config['role_reviewer']['token'])
        assert pr_id.state == 'ready'
        pr_id.write({'message': 'wrong'})
        env.run_crons()

        assert pr_id.message == 'title\n\nbody'
        assert pr_id.state == 'validated'
        assert pr.comments[-1]['body'] == f"""\
@{users['user']} we apparently missed updates to this PR and tried to stage it in a state \
which might not have been approved.

The properties Message were not correctly synchronized and have been updated.

<details><summary>differences</summary>

```diff
  Message:
- wrong
+ title
  
+ body
+ 
```
</details>

Note that we are unable to check the properties Merge Method, Overrides, Draft.

Please check and re-approve.
"""

        pr_id.write({
            'head': c,
            'reviewed_by': old_reviewer.id,
            'message': "Something else",
            'target': other.id,
            'draft': True,
        })
        with repo:
            pr.post_comment('hansen check')
        env.run_crons()
        assert pr_id.state == 'validated'
        assert pr_id.head == c2
        assert pr_id.message == 'title\n\nbody' # the commit's message was used for the PR
        assert pr_id.target.name == 'master'
        assert not pr_id.draft
        assert pr.comments[-1] == (
            users['user'],
            f"Updated target, squash, message. Updated {pr_id.display_name} to ready. Updated to {c2}."
        )

    def test_update_closed(self, env, repo):
        with repo:
            [m] = repo.make_commits(None, repo.Commit('initial', tree={'m': 'm'}), ref='heads/master')

            [c] = repo.make_commits(m, repo.Commit('first', tree={'m': 'm3'}), ref='heads/abranch')
            prx = repo.make_pr(title='title', body='body', target='master', head=c)
        env.run_crons()
        pr = to_pr(env, prx)
        assert pr.state == 'opened'
        assert pr.head == c
        assert pr.squash

        with repo:
            prx.close()

        with repo:
            c2 = repo.make_commit(c, 'xxx', None, tree={'m': 'm4'})
            repo.update_ref(prx.ref, c2)

        assert pr.state == 'closed'
        assert pr.head == c
        assert pr.squash

        with repo:
            prx.open()
        assert pr.state == 'opened'
        assert pr.head == c2
        assert not pr.squash

    def test_update_closed_revalidate(self, env, repo):
        """ The PR should be validated on opening and reopening in case there's
        already a CI+ stored (as the CI might never trigger unless explicitly
        re-requested)
        """
        with repo:
            m = repo.make_commit(None, 'initial', None, tree={'m': 'm'})
            repo.make_ref('heads/master', m)

            c = repo.make_commit(m, 'fist', None, tree={'m': 'c1'})
            repo.post_status(c, 'success', 'legal/cla')
            repo.post_status(c, 'success', 'ci/runbot')
            prx = repo.make_pr(title='title', body='body', target='master', head=c)

        env.run_crons()
        pr = to_pr(env, prx)
        assert pr.state == 'validated', \
            "if a PR is created on a CI'd commit, it should be validated immediately"

        with repo: prx.close()
        assert pr.state == 'closed'

        with repo: prx.open()
        assert pr.state == 'validated', \
            "if a PR is reopened and had a CI'd head, it should be validated immediately"


class TestBatching(object):
    def _pr(self, repo, prefix, trees, *, target='master', user, reviewer,
            statuses=(('ci/runbot', 'success'), ('legal/cla', 'success'))
        ):
        """ Helper creating a PR from a series of commits on a base
        """
        *_, c = repo.make_commits(
            'heads/{}'.format(target),
            *(
                repo.Commit('commit_{}_{:02}'.format(prefix, i), tree=t)
                for i, t in enumerate(trees)
            ),
            ref='heads/{}'.format(prefix)
        )
        pr = repo.make_pr(title='title {}'.format(prefix), body='body {}'.format(prefix),
                          target=target, head=prefix, token=user)

        for context, result in statuses:
            repo.post_status(c, result, context)
        if reviewer:
            pr.post_comment(
                'hansen r+%s' % (' rebase-merge' if len(trees) > 1 else ''),
                reviewer
            )
        return pr

    def test_staging_batch(self, env, repo, users, config):
        """ If multiple PRs are ready for the same target at the same point,
        they should be staged together
        """
        with repo:
            m = repo.make_commit(None, 'initial', None, tree={'a': 'some content'})
            repo.make_ref('heads/master', m)

            pr1 = self._pr(repo, 'PR1', [{'a': 'AAA'}, {'b': 'BBB'}], user=config['role_user']['token'], reviewer=config['role_reviewer']['token'])
            pr2 = self._pr(repo, 'PR2', [{'c': 'CCC'}, {'d': 'DDD'}], user=config['role_user']['token'], reviewer=config['role_reviewer']['token'])
        env.run_crons()

        pr1 = to_pr(env, pr1)
        assert pr1.staging_id
        pr2 = to_pr(env, pr2)
        assert pr1.staging_id
        assert pr2.staging_id
        assert pr1.staging_id == pr2.staging_id

        log = list(repo.log('heads/staging.master'))
        staging = log_to_node(log)
        reviewer = get_partner(env, users["reviewer"]).formatted_email
        p1 = node(
            'title PR1\n\nbody PR1\n\ncloses {}\n\nSigned-off-by: {}'.format(pr1.display_name, reviewer),
            node('initial'),
            node(part_of('commit_PR1_01', pr1), node(part_of('commit_PR1_00', pr1), node('initial')))
        )
        p2 = node(
            'title PR2\n\nbody PR2\n\ncloses {}\n\nSigned-off-by: {}'.format(pr2.display_name, reviewer),
            p1,
            node(part_of('commit_PR2_01', pr2), node(part_of('commit_PR2_00', pr2), p1))
        )
        assert staging == p2

    def test_staging_batch_norebase(self, env, repo, users, config):
        """ If multiple PRs are ready for the same target at the same point,
        they should be staged together
        """
        with repo:
            m = repo.make_commit(None, 'initial', None, tree={'a': 'some content'})
            repo.make_ref('heads/master', m)

            pr1 = self._pr(repo, 'PR1', [{'a': 'AAA'}, {'b': 'BBB'}], user=config['role_user']['token'], reviewer=config['role_reviewer']['token'])
            pr1.post_comment('hansen merge', config['role_reviewer']['token'])
            pr2 = self._pr(repo, 'PR2', [{'c': 'CCC'}, {'d': 'DDD'}], user=config['role_user']['token'], reviewer=config['role_reviewer']['token'])
            pr2.post_comment('hansen merge', config['role_reviewer']['token'])
        env.run_crons()

        pr1 = to_pr(env, pr1)
        assert pr1.staging_id
        assert pr1.merge_method == 'merge'
        pr2 = to_pr(env, pr2)
        assert pr2.merge_method == 'merge'
        assert pr1.staging_id
        assert pr2.staging_id
        assert pr1.staging_id == pr2.staging_id

        log = list(repo.log('staging.master'))

        staging = log_to_node(log)
        reviewer = get_partner(env, users["reviewer"]).formatted_email

        p1 = node(
            'title PR1\n\nbody PR1\n\ncloses {}#{}\n\nSigned-off-by: {}'.format(repo.name, pr1.number, reviewer),
            node('initial'),
            node('commit_PR1_01', node('commit_PR1_00', node('initial')))
        )
        p2 = node(
            'title PR2\n\nbody PR2\n\ncloses {}#{}\n\nSigned-off-by: {}'.format(repo.name, pr2.number, reviewer),
            p1,
            node('commit_PR2_01', node('commit_PR2_00', node('initial')))
        )
        assert staging == p2

    def test_staging_batch_squash(self, env, repo, users, config):
        """ If multiple PRs are ready for the same target at the same point,
        they should be staged together
        """
        with repo:
            m = repo.make_commit(None, 'initial', None, tree={'a': 'some content'})
            repo.make_ref('heads/master', m)

            pr1 = self._pr(repo, 'PR1', [{'a': 'AAA'}], user=config['role_user']['token'], reviewer=config['role_reviewer']['token'])
            pr2 = self._pr(repo, 'PR2', [{'c': 'CCC'}], user=config['role_user']['token'], reviewer=config['role_reviewer']['token'])
        env.run_crons()

        pr1 = to_pr(env, pr1)
        assert pr1.staging_id
        pr2 = to_pr(env, pr2)
        assert pr1.staging_id
        assert pr2.staging_id
        assert pr1.staging_id == pr2.staging_id

        log = list(repo.log('heads/staging.master'))

        staging = log_to_node(log)
        reviewer = get_partner(env, users["reviewer"]).formatted_email
        expected = node('commit_PR2_00\n\ncloses {}#{}\n\nSigned-off-by: {}'.format(repo.name, pr2.number, reviewer),
             node('commit_PR1_00\n\ncloses {}#{}\n\nSigned-off-by: {}'.format(repo.name, pr1.number, reviewer),
                  node('initial')))
        assert staging == expected

    def test_batching_pressing(self, env, repo, config):
        """ "Pressing" PRs should be selected before normal & batched together
        """
        # by limiting the batch size to 3 we allow both high-priority PRs, but
        # a single normal priority one
        env['runbot_merge.project'].search([]).batch_limit = 3
        with repo:
            m = repo.make_commit(None, 'initial', None, tree={'a': 'some content'})
            repo.make_ref('heads/master', m)

            pr21 = self._pr(repo, 'PR1', [{'a': 'AAA'}, {'b': 'BBB'}], user=config['role_user']['token'], reviewer=config['role_reviewer']['token'])
            pr22 = self._pr(repo, 'PR2', [{'c': 'CCC'}, {'d': 'DDD'}], user=config['role_user']['token'], reviewer=config['role_reviewer']['token'])

            pr11 = self._pr(repo, 'Pressing1', [{'x': 'x'}, {'y': 'y'}], user=config['role_user']['token'], reviewer=config['role_reviewer']['token'])
            pr12 = self._pr(repo, 'Pressing2', [{'z': 'z'}, {'zz': 'zz'}], user=config['role_user']['token'], reviewer=config['role_reviewer']['token'])
            pr11.post_comment('hansen priority', config['role_reviewer']['token'])
            pr12.post_comment('hansen priority', config['role_reviewer']['token'])
        # necessary to project commit statuses onto PRs
        env.run_crons()

        pr21, pr22, pr11, pr12 = prs = [to_pr(env, pr) for pr in [pr21, pr22, pr11, pr12]]
        assert pr11.priority == pr12.priority == 'priority'
        assert pr21.priority == pr22.priority == 'default'
        assert all(pr.state == 'ready' for pr in prs)

        staging = ensure_one(env['runbot_merge.stagings'].search([]))
        assert staging.pr_ids == pr11 | pr12 | pr21
        assert list(staging.batch_ids) == [
            pr11.batch_id,
            pr12.batch_id,
            pr21.batch_id,
        ]
        assert not pr22.staging_id

    @pytest.mark.usefixtures("reviewer_admin")
    def test_batching_urgent(self, env, repo, config):
        with repo:
            m = repo.make_commit(None, 'initial', None, tree={'a': 'some content'})
            repo.make_ref('heads/master', m)

            pr11 = self._pr(repo, 'Pressing1', [{'x': 'x'}, {'y': 'y'}], user=config['role_user']['token'], reviewer=config['role_reviewer']['token'])
            pr12 = self._pr(repo, 'Pressing2', [{'z': 'z'}, {'zz': 'zz'}], user=config['role_user']['token'], reviewer=config['role_reviewer']['token'])
            pr11.post_comment('hansen NOW', config['role_reviewer']['token'])
            pr12.post_comment('hansen NOW', config['role_reviewer']['token'])

        # stage current PRs
        env.run_crons()
        p_11, p_12 = \
            [to_pr(env, pr) for pr in [pr11, pr12]]
        sm_all = p_11 | p_12
        staging_1 = sm_all.staging_id
        assert staging_1
        assert len(staging_1) == 1
        assert list(staging_1.batch_ids) == [
            p_11.batch_id,
            p_12.batch_id,
        ]

        # no statuses run on PR0s
        with repo:
            pr01 = self._pr(repo, 'Urgent1', [{'n': 'n'}, {'o': 'o'}], user=config['role_user']['token'], reviewer=None, statuses=[])
            pr01.post_comment('hansen NOW! rebase-merge', config['role_reviewer']['token'])
        p_01 = to_pr(env, pr01)
        assert p_01.state == 'ready'
        assert p_01.priority == 'alone'
        assert p_01.skipchecks == True

        env.run_crons()
        # first staging should be cancelled and PR0 should be staged
        # regardless of CI (or lack thereof)
        assert not staging_1.active
        assert not p_11.staging_id and not p_12.staging_id
        assert p_01.staging_id
        assert p_11.state == 'ready'
        assert p_12.state == 'ready'

        # make the staging fail
        with repo:
            repo.post_status('staging.master', 'failure', 'ci/runbot')
        env.run_crons()
        assert p_01.error
        assert p_01.batch_id.blocked
        assert p_01.blocked

        assert p_01.state == 'error'
        assert not p_01.staging_id.active
        staging_2 = ensure_one(sm_all.staging_id)
        assert staging_2 != staging_1

        with repo:
            pr01.post_comment('hansen retry', config['role_reviewer']['token'])
        env.run_crons()
        # retry should have re-triggered cancel-staging
        assert not staging_2.active
        assert p_01.staging_id.active

        # make the staging fail again
        with repo:
            repo.post_status('staging.master', 'failure', 'ci/runbot')
        env.run_crons()

        assert not p_01.staging_id.active
        assert p_01.state == 'error'
        staging_3 = ensure_one(sm_all.staging_id)
        assert staging_3 != staging_2

        # check that updating the PR resets it to ~ready
        with repo:
            repo.make_commits(
                'heads/master',
                Commit("urgent+", tree={'y': 'es'}),
                ref="heads/Urgent1",
            )
        env.run_crons()
        assert not staging_3.active
        assert p_01.state == 'ready'
        assert p_01.priority == 'alone'
        assert p_01.skipchecks == True
        assert p_01.staging_id.active

        # r- should unstage, re-enable the checks and switch off staging
        # cancellation, but leave the priority
        with repo:
            pr01.post_comment("hansen r-", config['role_reviewer']['token'])
        env.run_crons()

        staging_4 = ensure_one(sm_all.staging_id)
        assert staging_4 != staging_3

        assert not p_01.staging_id.active
        assert p_01.state == 'opened'
        assert p_01.priority == 'alone'
        assert p_01.skipchecks == False
        assert p_01.cancel_staging == True

        assert staging_4.active, "staging should not be disabled"

        # cause the PR to become ready the normal way
        with repo:
            pr01.post_comment("hansen r+", config['role_reviewer']['token'])
            repo.post_status(p_01.head, 'success', 'legal/cla')
            repo.post_status(p_01.head, 'success', 'ci/runbot')
        env.run_crons()

        # a cancel_staging pr becoming ready should have cancelled the staging,
        # and because the PR is `alone` it should... have been restaged alone,
        # without the ready non-alone PRs
        assert not sm_all.staging_id.active
        assert p_01.staging_id.active
        assert p_01.state == 'ready'
        assert p_01.priority == 'alone'
        assert p_01.skipchecks == False
        assert p_01.cancel_staging == True

    @pytest.mark.usefixtures("reviewer_admin")
    def test_batching_urgenter_than_split(self, env, repo, config):
        """ p=alone PRs should take priority over split stagings (processing
        of a staging having CI-failed and being split into sub-stagings)
        """
        with repo:
            m = repo.make_commit(None, 'initial', None, tree={'a': 'some content'})
            repo.make_ref('heads/master', m)

            pr1 = self._pr(repo, 'PR1', [{'a': 'AAA'}, {'b': 'BBB'}], user=config['role_user']['token'], reviewer=config['role_reviewer']['token'])
            pr2 = self._pr(repo, 'PR2', [{'a': 'some content', 'c': 'CCC'}, {'d': 'DDD'}], user=config['role_user']['token'], reviewer=config['role_reviewer']['token'])
        env.run_crons()

        p_1 = to_pr(env, pr1)
        p_2 = to_pr(env, pr2)
        st = env['runbot_merge.stagings'].search([])

        # both prs should be part of the staging
        assert st.mapped('batch_ids.prs') == p_1 | p_2

        # add CI failure
        with repo:
            repo.post_status('heads/staging.master', 'failure', 'ci/runbot')
            repo.post_status('heads/staging.master', 'success', 'legal/cla')
        env.run_crons()

        # should have staged the first half
        assert p_1.staging_id.heads
        assert not p_2.staging_id.heads

        # during restaging of pr1, create urgent PR
        with repo:
            pr0 = self._pr(repo, 'urgent', [{'a': 'a', 'b': 'b'}], user=config['role_user']['token'], reviewer=None, statuses=[])
            pr0.post_comment('hansen NOW!', config['role_reviewer']['token'])
        env.run_crons()

        # TODO: maybe just deactivate stagings instead of deleting them when canceling?
        assert not p_1.staging_id
        assert to_pr(env, pr0).staging_id

    @pytest.mark.usefixtures("reviewer_admin")
    def test_urgent_failed(self, env, repo, config):
        """ Ensure pr[p=0,state=failed] don't get picked up
        """
        with repo:
            m = repo.make_commit(None, 'initial', None, tree={'a': 'some content'})
            repo.make_ref('heads/master', m)

            pr21 = self._pr(repo, 'PR1', [{'a': 'AAA'}, {'b': 'BBB'}], user=config['role_user']['token'], reviewer=config['role_reviewer']['token'])

        p_21 = to_pr(env, pr21)

        # no statuses run on PR0s
        with repo:
            pr01 = self._pr(repo, 'Urgent1', [{'n': 'n'}, {'o': 'o'}], user=config['role_user']['token'], reviewer=None, statuses=[])
            pr01.post_comment('hansen NOW!', config['role_reviewer']['token'])
        p_01 = to_pr(env, pr01)
        p_01.error = True

        env.run_crons()
        assert not p_01.staging_id, "p_01 should not be picked up as it's failed"
        assert p_21.staging_id, "p_21 should have been staged"

    def test_urgent_split(self, env, repo, config):
        """Ensure that urgent (alone) PRs which get split don't get
        double-merged
        """
        with repo:
            repo.make_commits(
                None,
                Commit("initial", tree={'a': '1'}),
                ref="heads/master"
            )

            pr01 = self._pr(
                repo, "PR1", [{'b': '1'}],
                user=config['role_user']['token'],
                reviewer=None,
            )
            pr01.post_comment('hansen alone r+', config['role_reviewer']['token'])
            pr02 = self._pr(
                repo, "PR2", [{'c': '1'}],
                user=config['role_user']['token'],
                reviewer=None,
            )
            pr02.post_comment('hansen alone r+', config['role_reviewer']['token'])
        env.run_crons(None)
        pr01_id = to_pr(env, pr01)
        assert pr01_id.blocked is False
        pr02_id = to_pr(env, pr02)
        assert pr01_id.blocked is False

        env.run_crons()
        st = pr01_id.staging_id
        assert st and pr02_id.staging_id == st
        with repo:
            repo.post_status('staging.master', 'failure', 'ci/runbot')
        env.run_crons()
        # should have cancelled the staging, split it, and re-staged the first
        # half of the split
        assert st.state == 'failure'
        assert pr01_id.staging_id and pr01_id.staging_id != st
        assert not pr02_id.staging_id
        split_prs = env['runbot_merge.split'].search([]).batch_ids.prs
        assert split_prs == pr02_id, \
            f"only the unstaged PR {pr02_id} should be in a split, found {split_prs}"

    @pytest.mark.skip(reason="Maybe nothing to do, the PR is just skipped and put in error?")
    def test_batching_merge_failure(self):
        pass

    def test_staging_ci_failure_batch(self, env, repo, config):
        """ on failure split batch & requeue
        """
        with repo:
            m = repo.make_commit(None, 'initial', None, tree={'a': 'some content'})
            repo.make_ref('heads/master', m)

            pr1 = self._pr(repo, 'PR1', [{'a': 'AAA'}, {'b': 'BBB'}], user=config['role_user']['token'], reviewer=config['role_reviewer']['token'])
            pr2 = self._pr(repo, 'PR2', [{'a': 'some content', 'c': 'CCC'}, {'d': 'DDD'}], user=config['role_user']['token'], reviewer=config['role_reviewer']['token'])
        env.run_crons()

        st = env['runbot_merge.stagings'].search([])
        # both prs should be part of the staging
        assert len(st.mapped('batch_ids.prs')) == 2
        # add CI failure
        with repo:
            repo.post_status('heads/staging.master', 'failure', 'ci/runbot')
            repo.post_status('heads/staging.master', 'success', 'legal/cla')

        pr1 = env['runbot_merge.pull_requests'].search([('number', '=', pr1.number)])
        pr2 = env['runbot_merge.pull_requests'].search([('number', '=', pr2.number)])

        env.run_crons()
        # should have split the existing batch into two, with one of the
        # splits having been immediately restaged
        st = env['runbot_merge.stagings'].search([])
        assert len(st) == 1
        assert pr1.staging_id and pr1.staging_id == st

        sp = env['runbot_merge.split'].search([])
        assert len(sp) == 1

        # This is the failing PR!
        with repo:
            repo.post_status('staging.master', 'failure', 'ci/runbot')
            repo.post_status('staging.master', 'success', 'legal/cla')
        env.run_crons()
        assert pr1.state == 'error'

        assert pr2.staging_id

        with repo:
            repo.post_status('staging.master', 'success', 'ci/runbot')
            repo.post_status('staging.master', 'success', 'legal/cla')
        env.run_crons(None)
        assert pr2.state == 'merged'

class TestReviewing:
    def test_reviewer_rights(self, env, repo, users, config):
        """Only users with review rights will have their r+ (and other
        attributes) taken in account
        """
        with repo:
            m = repo.make_commit(None, 'initial', None, tree={'m': 'm'})
            m2 = repo.make_commit(m, 'second', None, tree={'m': 'm', 'm2': 'm2'})
            repo.make_ref('heads/master', m2)

            c1 = repo.make_commit(m, 'first', None, tree={'m': 'c1'})
            prx = repo.make_pr(title='title', body='body', target='master', head=c1)
            repo.post_status(prx.head, 'success', 'legal/cla')
            repo.post_status(prx.head, 'success', 'ci/runbot')
            prx.post_comment('hansen r+', config['role_other']['token'])
        env.run_crons()

        assert env['runbot_merge.pull_requests'].search([
            ('repository.name', '=', repo.name),
            ('number', '=', prx.number)
        ]).state == 'validated'
        with repo:
            prx.post_comment('hansen r+', config['role_reviewer']['token'])
        assert env['runbot_merge.pull_requests'].search([
            ('repository.name', '=', repo.name),
            ('number', '=', prx.number)
        ]).state == 'ready'
        # second r+ to check warning
        with repo:
            prx.post_comment('hansen r+', config['role_reviewer']['token'])

        env.run_crons()
        assert prx.comments == [
            (users['other'], 'hansen r+'),
            seen(env, prx, users),
            (users['user'], "I'm sorry, @{}. I'm afraid I can't do that.".format(users['other'])),
            (users['reviewer'], 'hansen r+'),
            (users['reviewer'], 'hansen r+'),
            (users['user'], "This PR is already reviewed, reviewing it again is useless.".format(
                 users['reviewer'])),
        ]

    def test_self_review_fail(self, env, repo, users, config):
        """ Normal reviewers can't self-review
        """
        reviewer = config['role_reviewer']['token']
        with repo:
            [m, _] = repo.make_commits(None, Commit('initial', tree={'m': 'm'}), Commit('second', tree={'m2': 'm2'}), ref='heads/master')
            with repo.fork(token=reviewer) as f:
                f.make_commits(m, Commit('first', tree={'m': 'c1'}), ref='heads/change')
            prx = repo.make_pr(title='title', body='body', target='master', head=f'{f.owner}:change', token=reviewer)
            repo.post_status(prx.head, 'success', 'legal/cla')
            repo.post_status(prx.head, 'success', 'ci/runbot')
            prx.post_comment('hansen r+', reviewer)
        env.run_crons()

        assert prx.user == users['reviewer']
        assert env['runbot_merge.pull_requests'].search([
            ('repository.name', '=', repo.name),
            ('number', '=', prx.number)
        ]).state == 'validated'

        env.run_crons()
        assert prx.comments == [
            (users['reviewer'], 'hansen r+'),
            seen(env, prx, users),
            (users['user'], "@{} you can't review+.".format(users['reviewer'])),
        ]

    def test_self_review_success(self, env, repo, users, config):
        """ Some users are allowed to self-review
        """
        self_reviewer = config['role_self_reviewer']['token']
        with repo:
            [m, _] = repo.make_commits(None, Commit('initial', tree={'m': 'm'}), Commit('second', tree={'m': 'm', 'm2': 'm2'}), ref='heads/master')
            with repo.fork(token=self_reviewer) as f:
                f.make_commits(m, Commit('first', tree={'m': 'c1'}), ref='heads/change')
            prx = repo.make_pr(title='title', body='body', target='master', head=f'{f.owner}:change', token=self_reviewer)
            repo.post_status(prx.head, 'success', 'legal/cla')
            repo.post_status(prx.head, 'success', 'ci/runbot')
            prx.post_comment('hansen r+', self_reviewer)
        env.run_crons()

        assert prx.user == users['self_reviewer']
        assert env['runbot_merge.pull_requests'].search([
            ('repository.name', '=', repo.name),
            ('number', '=', prx.number)
        ]).state == 'ready'

    def test_delegate_review(self, env, repo, users, config):
        """Users should be able to delegate review to either the creator of
        the PR or an other user without review rights
        """
        env['res.partner'].create({
            'name': users['user'],
            'github_login': users['user'],
            'email': users['user'] + '@example.org',
        })
        with repo:
            m = repo.make_commit(None, 'initial', None, tree={'m': 'm'})
            m2 = repo.make_commit(m, 'second', None, tree={'m': 'm', 'm2': 'm2'})
            repo.make_ref('heads/master', m2)

            c1 = repo.make_commit(m, 'first', None, tree={'m': 'c1'})
            prx = repo.make_pr(title='title', body='body', target='master', head=c1)
            repo.post_status(prx.head, 'success', 'legal/cla')
            repo.post_status(prx.head, 'success', 'ci/runbot')
            prx.post_comment('hansen delegate+', config['role_reviewer']['token'])
            prx.post_comment('hansen r+', config['role_user']['token'])
        env.run_crons()

        assert prx.user == users['user']
        assert to_pr(env, prx).state == 'ready'

    def test_delegate_review_thirdparty(self, env, repo, users, config):
        """Users should be able to delegate review to either the creator of
        the PR or an other user without review rights
        """
        with repo:
            m = repo.make_commit(None, 'initial', None, tree={'m': 'm'})
            m2 = repo.make_commit(m, 'second', None, tree={'m': 'm', 'm2': 'm2'})
            repo.make_ref('heads/master', m2)

            c1 = repo.make_commit(m, 'first', None, tree={'m': 'c1'})
            prx = repo.make_pr(title='title', body='body', target='master', head=c1)
            repo.post_status(prx.head, 'success', 'legal/cla')
            repo.post_status(prx.head, 'success', 'ci/runbot')
            # flip case to check that github login is case-insensitive
            other = ''.join(c.lower() if c.isupper() else c.upper() for c in users['other'])
            prx.post_comment('hansen delegate=%s' % other, config['role_reviewer']['token'])
        env.run_crons()
        env['res.partner'].search([('github_login', '=', other)]).email = f'{other}@example.org'

        with repo:
            # check this is ignored
            prx.post_comment('hansen r+', config['role_user']['token'])
        assert prx.user == users['user']
        prx_id = to_pr(env, prx)
        assert prx_id.state == 'validated'

        with repo:
            # check this works
            prx.post_comment('hansen r+', config['role_other']['token'])
        assert prx_id.state == 'ready'

    def test_delegate_prefixes(self, env, repo, config):
        with repo:
            m = repo.make_commit(None, 'initial', None, tree={'m': 'm'})
            repo.make_ref('heads/master', m)

            c = repo.make_commit(m, 'first', None, tree={'m': 'c'})
            prx = repo.make_pr(title='title', body=None, target='master', head=c)
            prx.post_comment('hansen delegate=foo,@bar,#baz', config['role_reviewer']['token'])

        pr = env['runbot_merge.pull_requests'].search([
            ('repository.name', '=', repo.name),
            ('number', '=', prx.number)
        ])

        assert {d.github_login for d in pr.delegates} == {'foo', 'bar', 'baz'}

    def test_actual_review(self, env, repo, config):
        """ treat github reviews as regular comments
        """
        with repo:
            m = repo.make_commit(None, 'initial', None, tree={'m': 'm'})
            m2 = repo.make_commit(m, 'second', None, tree={'m': 'm', 'm2': 'm2'})
            repo.make_ref('heads/master', m2)

            c1 = repo.make_commit(m, 'first', None, tree={'m': 'c1'})
            prx = repo.make_pr(title='title', body='body', target='master', head=c1)
        pr = env['runbot_merge.pull_requests'].search([
            ('repository.name', '=', repo.name),
            ('number', '=', prx.number)
        ])

        with repo:
            prx.post_review('COMMENT', "hansen priority", config['role_reviewer']['token'])
        assert pr.priority == 'priority'
        assert pr.state == 'opened'

        with repo:
            prx.post_review('APPROVE', "hansen default", config['role_reviewer']['token'])
        assert pr.priority == 'default'
        assert pr.state == 'opened'

        with repo:
            prx.post_review('REQUEST_CHANGES', 'hansen priority', config['role_reviewer']['token'])
        assert pr.priority == 'priority'
        assert pr.state == 'opened'

        with repo:
            prx.post_review('COMMENT', 'hansen r+', config['role_reviewer']['token'])
        assert pr.priority == 'priority'
        assert pr.state == 'approved'

    def test_no_email(self, env, repo, users, config, partners):
        """A review should be rejected if the reviewer doesn't have an email
        configured, otherwise the email address will show up
        @users.noreply.github.com which is *weird*.
        """
        with repo:
            [m] = repo.make_commits(
                None,
                Commit('initial', tree={'m': '1'}),
                ref='heads/master'
            )
            [c] = repo.make_commits(m, Commit('first', tree={'m': '2'}))
            pr = repo.make_pr(target='master', head=c)
        env.run_crons()
        with repo:
            pr.post_comment('hansen delegate+', config['role_reviewer']['token'])
            pr.post_comment('hansen r+', config['role_user']['token'])
        env.run_crons()

        user_partner = env['res.partner'].search([('github_login', '=', users['user'])])
        assert user_partner.email is False
        assert pr.comments == [
            seen(env, pr, users),
            (users['reviewer'], 'hansen delegate+'),
            (users['user'], 'hansen r+'),
            (users['user'], f"@{users['user']} I must know your email before you can review PRs. Please contact an administrator."),
        ]
        user_partner.fetch_github_email()
        assert user_partner.email
        with repo:
            pr.post_comment('hansen r+', config['role_user']['token'])
        env.run_crons()
        assert to_pr(env, pr).state == 'approved'

    @pytest.mark.usefixtures("reviewer_admin")
    def test_skipchecks(self, env, repo, users, config):
        """Skipcheck makes the PR immediately ready (if it's not in error or
        something)
        """
        with repo:
            [m, _] = repo.make_commits(
                None,
                Commit("initial", tree={'m': 'm'}),
                Commit("second", tree={"m2": "m2"}),
                ref="heads/master"
            )

            [c1] = repo.make_commits(m, Commit('first', tree={'m': 'c1'}))
            pr = repo.make_pr(title='title', target='master', head=c1)
            pr.post_comment('hansen skipchecks', config['role_reviewer']['token'])
        env.run_crons()

        pr_id = to_pr(env, pr)
        # assert pr_id.state == 'ready'
        assert not pr_id.blocked
        # since the pr is not blocked it should have been staged by the relevant cron
        assert pr_id.staging_id

class TestUnknownPR:
    """ Sync PRs initially looked excellent but aside from the v4 API not
    being stable yet, it seems to have greatly regressed in performances to
    the extent that it's almost impossible to sync odoo/odoo today: trying to
    fetch more than 2 PRs per query will fail semi-randomly at one point, so
    fetching all 15000 PRs takes hours

    => instead, create PRs on the fly when getting notifications related to
       valid but unknown PRs
    """
    def test_rplus_unknown(self, repo, env, config, users):
        with repo:
            m = repo.make_commit(None, 'initial', None, tree={'m': 'm'})
            m2 = repo.make_commit(m, 'second', None, tree={'m': 'm', 'm2': 'm2'})
            repo.make_ref('heads/master', m2)

            c1 = repo.make_commit(m, 'first', None, tree={'m': 'c1'})
            prx = repo.make_pr(title='title', body='body', target='master', head=c1)
            repo.post_status(prx.head, 'success', 'legal/cla')
            repo.post_status(prx.head, 'success', 'ci/runbot', target_url="http://example.org/wheee")
        env.run_crons()

        # assume an unknown but ready PR: we don't know the PR or its head commit
        env['runbot_merge.pull_requests'].search([
            ('repository.name', '=', repo.name),
            ('number', '=', prx.number),
        ]).unlink()
        env['runbot_merge.commit'].search([('sha', '=', prx.head)]).unlink()

        # reviewer reviewers
        with repo:
            prx.post_comment('hansen r+', config['role_reviewer']['token'])
        with repo:
            prx.post_review('REQUEST_CHANGES', 'hansen r-', config['role_reviewer']['token'])
        with repo:
            prx.post_comment('hansen r+', config['role_reviewer']['token'])

        Fetch = env['runbot_merge.fetch_job']
        fetches = Fetch.search([('repository', '=', repo.name), ('number', '=', prx.number)])
        assert len(fetches) == 1, f"expected one fetch for {prx.number}, found {len(fetches)}"

        env.run_crons('runbot_merge.fetch_prs_cron')
        env.run_crons()
        assert not Fetch.search([('repository', '=', repo.name), ('number', '=', prx.number)])

        c = env['runbot_merge.commit'].search([('sha', '=', prx.head)])
        assert json.loads(c.statuses) == {
            'legal/cla': {'state': 'success', 'target_url': None, 'description': None},
            'ci/runbot': {'state': 'success', 'target_url': 'http://example.org/wheee', 'description': None}
        }
        assert prx.comments == [
            seen(env, prx, users),
            (users['reviewer'], 'hansen r+'),
            (users['reviewer'], 'hansen r+'),
            seen(env, prx, users),
            (users['user'], f"@{users['user']} I didn't know about this PR and had to "
                            "retrieve its information, you may have to "
                            "re-approve it as I didn't see previous commands."),
        ]

        pr = env['runbot_merge.pull_requests'].search([
            ('repository.name', '=', repo.name),
            ('number', '=', prx.number)
        ])
        assert pr.state == 'validated'

        with repo:
            prx.post_comment('hansen r+', config['role_reviewer']['token'])
        assert pr.state == 'ready'

    def test_fetch_closed(self, env, repo, users, config):
        """ If an "unknown PR" is fetched while closed, it should be saved as
        closed
        """
        with repo:
            m, _ = repo.make_commits(
                None,
                Commit('initial', tree={'m': 'm'}),
                Commit('second', tree={'m2': 'm2'}),
                ref='heads/master')

            [c1] = repo.make_commits(m, Commit('first', tree={'m': 'c1'}))
            pr = repo.make_pr(title='title', body='body', target='master', head=c1)
        env.run_crons()
        with repo:
            pr.close()

        # assume an unknown but ready PR: we don't know the PR or its head commit
        to_pr(env, pr).unlink()
        env['runbot_merge.commit'].search([('sha', '=', pr.head)]).unlink()

        # reviewer reviewers
        with repo:
            pr.post_comment('hansen r+', config['role_reviewer']['token'])

        Fetch = env['runbot_merge.fetch_job']
        fetches = Fetch.search([('repository', '=', repo.name), ('number', '=', pr.number)])
        assert len(fetches) == 1, f"expected one fetch for {pr.number}, found {len(fetches)}"

        env.run_crons('runbot_merge.fetch_prs_cron')
        env.run_crons()
        assert not Fetch.search([('repository', '=', repo.name), ('number', '=', pr.number)])

        assert to_pr(env, pr).state == 'closed'
        assert pr.comments == [
            seen(env, pr, users),
            (users['reviewer'], 'hansen r+'),
            seen(env, pr, users),
            # reviewer is set because fetch replays all the comments (thus
            # setting r+ and reviewer) but then syncs the head commit thus
            # unsetting r+ but leaving the reviewer
            (users['user'], f"@{users['user']} I didn't know about this PR and had to retrieve "
                            "its information, you may have to re-approve it "
                            "as I didn't see previous commands."),
        ]

    def test_close_unknown_unmanaged(self, env, repo, users, config):
        """If an "unknown PR" is *closed*, it should be saved as closed but not
        commented on, because that's unnecessary spam.
        """
        with repo:
            m, _ = repo.make_commits(
                None,
                Commit('initial', tree={'m': 'm'}),
                Commit('second', tree={'m2': 'm2'}),
                ref='heads/master')

            [c1] = repo.make_commits(m, Commit('first', tree={'m': 'c1'}))
            pr = repo.make_pr(title='title', body='body', target='master', head=c1)
        env.run_crons()
        assert pr.comments == [seen(env, pr, users)]

        to_pr(env, pr).unlink()
        env['runbot_merge.commit'].search([('sha', '=', pr.head)]).unlink()

        with repo:
            pr.close()

        Fetch = env['runbot_merge.fetch_job']
        fetches = Fetch.search([('repository', '=', repo.name), ('number', '=', pr.number)])
        assert len(fetches) == 1, f"expected one fetch for {pr.number}, found {len(fetches)}"

        env.run_crons('runbot_merge.fetch_prs_cron')
        env.run_crons()
        assert not Fetch.search([('repository', '=', repo.name), ('number', '=', pr.number)])

        assert to_pr(env, pr).state == 'closed'
        assert pr.comments == [seen(env, pr, users)]


    def test_close_unknown_disabled(self, env, repo, users, config):
        """If an "unknown PR" on an disabled branch is *closed*, it should be
        saved as closed but not commented on, because that's unnecessary spam.
        """
        with repo:
            m, _ = repo.make_commits(
                None,
                Commit('initial', tree={'m': 'm'}),
                Commit('second', tree={'m2': 'm2'}),
                ref='heads/master')

            [c1] = repo.make_commits(m, Commit('first', tree={'m': 'c1'}))
            pr = repo.make_pr(title='title', body='body', target='master', head=c1)
        env.run_crons()
        assert pr.comments == [seen(env, pr, users)]

        to_pr(env, pr).unlink()
        env['runbot_merge.commit'].search([('sha', '=', pr.head)]).unlink()
        env['runbot_merge.branch'].search([('name', '=', 'master')]).active = False

        with repo:
            pr.close()

        Fetch = env['runbot_merge.fetch_job']
        fetches = Fetch.search([('repository', '=', repo.name), ('number', '=', pr.number)])
        assert len(fetches) == 1, f"expected one fetch for {pr.number}, found {len(fetches)}"

        env.run_crons('runbot_merge.fetch_prs_cron')
        env.run_crons()
        assert not Fetch.search([('repository', '=', repo.name), ('number', '=', pr.number)])

        assert to_pr(env, pr).state == 'closed'
        assert pr.comments == [seen(env, pr, users)]

    def test_rplus_unmanaged(self, env, repo, users, config):
        """ r+ on an unmanaged target should notify about
        """
        with repo:
            m = repo.make_commit(None, 'initial', None, tree={'m': 'm'})
            m2 = repo.make_commit(m, 'second', None, tree={'m': 'm', 'm2': 'm2'})
            repo.make_ref('heads/branch', m2)

            c1 = repo.make_commit(m, 'first', None, tree={'m': 'c1'})
            prx = repo.make_pr(title='title', body='body', target='branch', head=c1)
            repo.post_status(prx.head, 'success', 'legal/cla')
            repo.post_status(prx.head, 'success', 'ci/runbot')

            prx.post_comment('hansen r+', config['role_reviewer']['token'])
        env.run_crons(
            'runbot_merge.fetch_prs_cron',
        )

        assert prx.comments == [
            (users['reviewer'], 'hansen r+'),
            (users['user'], "This PR targets the un-managed branch %s:branch, it needs to be retargeted before it can be merged." % repo.name),
            (users['user'], "Branch `branch` is not within my remit, imma just ignore it."),
        ]

    def test_rplus_review_unmanaged(self, env, repo, users, config):
        """ r+ reviews can take a different path than comments
        """
        with repo:
            m = repo.make_commit(None, 'initial', None, tree={'m': 'm'})
            m2 = repo.make_commit(m, 'second', None, tree={'m': 'm', 'm2': 'm2'})
            repo.make_ref('heads/branch', m2)

            c1 = repo.make_commit(m, 'first', None, tree={'m': 'c1'})
            prx = repo.make_pr(title='title', body='body', target='branch', head=c1)
            repo.post_status(prx.head, 'success', 'legal/cla')
            repo.post_status(prx.head, 'success', 'ci/runbot')

            prx.post_review('APPROVE', 'hansen r+', config['role_reviewer']['token'])
        env.run_crons(
            'runbot_merge.fetch_prs_cron',
        )

        # FIXME: either split out reviews in local or merge reviews & comments in remote
        assert prx.comments[-1:] == [
            (users['user'], "I'm sorry. Branch `branch` is not within my remit."),
        ]

class TestRecognizeCommands:
    @pytest.mark.parametrize('botname', ['hansen', 'Hansen', 'HANSEN', 'HanSen', 'hAnSeN'])
    def test_botname_casing(self, repo, env, botname, config):
        """ Test that the botname is case-insensitive as people might write
        bot names capitalised or titlecased or uppercased or whatever
        """
        with repo:
            m = repo.make_commit(None, 'initial', None, tree={'m': 'm'})
            repo.make_ref('heads/master', m)

            c = repo.make_commit(m, 'first', None, tree={'m': 'c'})
            prx = repo.make_pr(title='title', body=None, target='master', head=c)

        pr = env['runbot_merge.pull_requests'].search([
            ('repository.name', '=', repo.name),
            ('number', '=', prx.number),
        ])
        assert pr.state == 'opened'

        with repo:
            prx.post_comment('%s r+' % botname, config['role_reviewer']['token'])
        assert pr.state == 'approved'

    @pytest.mark.parametrize('indent', ['', '\N{SPACE}', '\N{SPACE}'*4, '\N{TAB}'])
    def test_botname_indented(self, repo, env, indent, config):
        """ matching botname should ignore leading whitespaces
        """
        with repo:
            m = repo.make_commit(None, 'initial', None, tree={'m': 'm'})
            repo.make_ref('heads/master', m)

            c = repo.make_commit(m, 'first', None, tree={'m': 'c'})
            prx = repo.make_pr(title='title', body=None, target='master', head=c)

        pr = env['runbot_merge.pull_requests'].search([
            ('repository.name', '=', repo.name),
            ('number', '=', prx.number),
        ])
        assert pr.state == 'opened'

        with repo:
            prx.post_comment('%shansen r+' % indent, config['role_reviewer']['token'])
        assert pr.state == 'approved'

    def test_unknown_commands(self, repo, env, config, users):
        with repo:
            m = repo.make_commit(None, 'initial', None, tree={'m': 'm'})
            repo.make_ref('heads/master', m)

            c = repo.make_commit(m, 'first', None, tree={'m': 'c'})
            pr = repo.make_pr(title='title', body=None, target='master', head=c)
            pr.post_comment("hansen do the thing", config['role_reviewer']['token'])
            pr.post_comment('hansen @bobby-b r+ :+1:', config['role_reviewer']['token'])
        env.run_crons()

        assert pr.comments == [
            (users['reviewer'], "hansen do the thing"),
            (users['reviewer'], "hansen @bobby-b r+ :+1:"),
            seen(env, pr, users),
            (users['user'], """\
@{reviewer} unknown command 'do'.

For your own safety I've ignored *everything in your entire comment*.

Currently available commands:

|command||
|-|-|
|`help`|displays this help|
|`r(eview)+`|approves the PR, if it's a forwardport also approves all non-detached parents|
|`r(eview)=<number>`|only approves the specified parents|
|`fw=no`|does not forward-port this PR|
|`fw=default`|forward-ports this PR normally|
|`fw=skipci`|does not wait for a forward-port's statuses to succeed before creating the next one|
|`up to <branch>`|only ports this PR forward to the specified branch (included)|
|`merge`|integrate the PR with a simple merge commit, using the PR description as message|
|`rebase-merge`|rebases the PR on top of the target branch the integrates with a merge commit, using the PR description as message|
|`rebase-ff`|rebases the PR on top of the target branch, then fast-forwards|
|`squash`|squashes the PR as a single commit on the target branch, using the PR description as message|
|`delegate+`|grants approval rights to the PR author|
|`delegate=<...>`|grants approval rights on this PR to the specified github users|
|`default`|stages the PR normally|
|`priority`|tries to stage this PR first, then adds `default` PRs if the staging has room|
|`alone`|stages this PR only with other PRs of the same priority|
|`cancel=staging`|automatically cancels the current staging when this PR becomes ready|
|`check`|fetches or refreshes PR metadata, resets mergebot state|

Note: this help text is dynamic and will change with the state of the PR.
""".format_map(users)),
            (users['user'], """\
@{reviewer} unknown command '@bobby-b'.

For your own safety I've ignored *everything in your entire comment*.

Currently available commands:

|command||
|-|-|
|`help`|displays this help|
|`r(eview)+`|approves the PR, if it's a forwardport also approves all non-detached parents|
|`r(eview)=<number>`|only approves the specified parents|
|`fw=no`|does not forward-port this PR|
|`fw=default`|forward-ports this PR normally|
|`fw=skipci`|does not wait for a forward-port's statuses to succeed before creating the next one|
|`up to <branch>`|only ports this PR forward to the specified branch (included)|
|`merge`|integrate the PR with a simple merge commit, using the PR description as message|
|`rebase-merge`|rebases the PR on top of the target branch the integrates with a merge commit, using the PR description as message|
|`rebase-ff`|rebases the PR on top of the target branch, then fast-forwards|
|`squash`|squashes the PR as a single commit on the target branch, using the PR description as message|
|`delegate+`|grants approval rights to the PR author|
|`delegate=<...>`|grants approval rights on this PR to the specified github users|
|`default`|stages the PR normally|
|`priority`|tries to stage this PR first, then adds `default` PRs if the staging has room|
|`alone`|stages this PR only with other PRs of the same priority|
|`cancel=staging`|automatically cancels the current staging when this PR becomes ready|
|`check`|fetches or refreshes PR metadata, resets mergebot state|

Note: this help text is dynamic and will change with the state of the PR.
""".format_map(users)),
        ]

class TestRMinus:
    def test_rminus_approved(self, repo, env, config):
        """ approved -> r- -> opened
        """
        with repo:
            m = repo.make_commit(None, 'initial', None, tree={'m': 'm'})
            repo.make_ref('heads/master', m)

            c = repo.make_commit(m, 'first', None, tree={'m': 'c'})
            prx = repo.make_pr(title='title', body=None, target='master', head=c)

        pr = env['runbot_merge.pull_requests'].search([
            ('repository.name', '=', repo.name),
            ('number', '=', prx.number),
        ])
        assert pr.state == 'opened'

        with repo:
            prx.post_comment('hansen r+', config['role_reviewer']['token'])
        assert pr.state == 'approved'

        with repo:
            prx.post_comment('hansen r-', config['role_user']['token'])
        assert pr.state == 'opened'
        with repo:
            prx.post_comment('hansen r+', config['role_reviewer']['token'])
        assert pr.state == 'approved'

        with repo:
            prx.post_comment('hansen r-', config['role_other']['token'])
        assert pr.state == 'approved'

        with repo:
            prx.post_comment('hansen r-', config['role_reviewer']['token'])
        assert pr.state == 'opened'

    def test_rminus_ready(self, repo, env, config):
        """ ready -> r- -> validated
        """
        with repo:
            m = repo.make_commit(None, 'initial', None, tree={'m': 'm'})
            repo.make_ref('heads/master', m)

            c = repo.make_commit(m, 'first', None, tree={'m': 'c'})
            prx = repo.make_pr(title='title', body=None, target='master', head=c)
            repo.post_status(prx.head, 'success', 'ci/runbot')
            repo.post_status(prx.head, 'success', 'legal/cla')
        env.run_crons()

        pr = env['runbot_merge.pull_requests'].search([
            ('repository.name', '=', repo.name),
            ('number', '=', prx.number),
        ])
        assert pr.state == 'validated'

        with repo:
            prx.post_comment('hansen r+', config['role_reviewer']['token'])
        assert pr.state == 'ready'

        with repo:
            prx.post_comment('hansen r-', config['role_user']['token'])
        assert pr.state == 'validated'
        with repo:
            prx.post_comment('hansen r+', config['role_reviewer']['token'])
        assert pr.state == 'ready'

        with repo:
            prx.post_comment('hansen r-', config['role_other']['token'])
        assert pr.state == 'ready'

        with repo:
            prx.post_comment('hansen r-', config['role_reviewer']['token'])
        assert pr.state == 'validated'

    def test_rminus_staged(self, repo, env, config):
        """ staged -> r- -> validated
        """
        with repo:
            m = repo.make_commit(None, 'initial', None, tree={'m': 'm'})
            repo.make_ref('heads/master', m)

            c = repo.make_commit(m, 'first', None, tree={'m': 'c'})
            prx = repo.make_pr(title='title', body=None, target='master', head=c)
            repo.post_status(prx.head, 'success', 'ci/runbot')
            repo.post_status(prx.head, 'success', 'legal/cla')
        env.run_crons()

        pr = env['runbot_merge.pull_requests'].search([
            ('repository.name', '=', repo.name),
            ('number', '=', prx.number),
        ])

        # if reviewer unreviews, cancel staging & unreview
        with repo:
            prx.post_comment('hansen r+', config['role_reviewer']['token'])
        env.run_crons()
        st = pr.staging_id
        assert st

        with repo:
            prx.post_comment('hansen r-', config['role_reviewer']['token'])
        assert not st.active
        assert not pr.staging_id
        assert pr.state == 'validated'

        # if author unreviews, cancel staging & unreview
        with repo:
            prx.post_comment('hansen r+', config['role_reviewer']['token'])
        env.run_crons()
        st = pr.staging_id
        assert st

        with repo:
            prx.post_comment('hansen r-', config['role_user']['token'])
        assert not st.active
        assert not pr.staging_id
        assert pr.state == 'validated'

        # if rando unreviews, ignore
        with repo:
            prx.post_comment('hansen r+', config['role_reviewer']['token'])
        env.run_crons()
        st = pr.staging_id
        assert st

        with repo:
            prx.post_comment('hansen r-', config['role_other']['token'])
        assert pr.staging_id == st
        assert pr.state == 'ready'

    def test_split(self, env, repo, config):
        """ Should remove the PR from its split, and possibly delete the split
        entirely.
        """
        with repo:
            m = repo.make_commit(None, 'initial', None, tree={'m': 'm'})
            repo.make_ref('heads/master', m)

            c = repo.make_commit(m, 'first', None, tree={'m': 'm', '1': '1'})
            repo.make_ref('heads/p1', c)
            prx1 = repo.make_pr(title='t1', body='b1', target='master', head='p1')
            repo.post_status(prx1.head, 'success', 'legal/cla')
            repo.post_status(prx1.head, 'success', 'ci/runbot')
            prx1.post_comment('hansen r+', config['role_reviewer']['token'])

            c = repo.make_commit(m, 'first', None, tree={'m': 'm', '2': '2'})
            repo.make_ref('heads/p2', c)
            prx2 = repo.make_pr(title='t2', body='b2', target='master', head='p2')
            repo.post_status(prx2.head, 'success', 'legal/cla')
            repo.post_status(prx2.head, 'success', 'ci/runbot')
            prx2.post_comment('hansen r+', config['role_reviewer']['token'])
        env.run_crons()

        pr1, pr2 = env['runbot_merge.pull_requests'].search([], order='number')
        assert pr1.number == prx1.number
        assert pr2.number == prx2.number
        assert pr1.staging_id == pr2.staging_id
        s0 = pr1.staging_id

        with repo:
            repo.post_status('heads/staging.master', 'failure', 'ci/runbot')
        env.run_crons()

        assert pr1.staging_id and pr1.staging_id != s0, "pr1 should have been re-staged"
        assert not pr2.staging_id, "pr2 should not"
        # TODO: remote doesn't currently handle env context so can't mess
        #       around using active_test=False
        assert env['runbot_merge.split'].search([])

        with repo:
            # prx2 was actually a terrible idea!
            prx2.post_comment('hansen r-', config['role_reviewer']['token'])
        # probably not necessary ATM but...
        env.run_crons()

        assert pr2.state == 'validated', "state should have been reset"
        assert not env['runbot_merge.split'].search([]), "there should be no split left"

class TestComments:
    def test_address_method(self, repo, env, config):
        with repo:
            m = repo.make_commit(None, 'initial', None, tree={'m': 'm'})
            repo.make_ref('heads/master', m)

            c1 = repo.make_commit(m, 'first', None, tree={'m': 'c1'})
            prx = repo.make_pr(title='title', body='body', target='master', head=c1)

            repo.post_status(prx.head, 'success', 'legal/cla')
            repo.post_status(prx.head, 'success', 'ci/runbot')
            prx.post_comment('hansen delegate=foo', config['role_reviewer']['token'])
            prx.post_comment('@hansen delegate=bar', config['role_reviewer']['token'])
            prx.post_comment('#hansen delegate=baz', config['role_reviewer']['token'])

        pr = env['runbot_merge.pull_requests'].search([
            ('repository.name', '=', repo.name),
            ('number', '=', prx.number)
        ])

        assert {p.github_login for p in pr.delegates} \
            == {'foo', 'bar', 'baz'}

    def test_delete(self, repo, env, config):
        """ Comments being deleted should be ignored
        """
        with repo:
            m = repo.make_commit(None, 'initial', None, tree={'m': 'm'})
            repo.make_ref('heads/master', m)

            c1 = repo.make_commit(m, 'first', None, tree={'m': 'c1'})
            prx = repo.make_pr(title='title', body='body', target='master', head=c1)
        pr = env['runbot_merge.pull_requests'].search([
            ('repository.name', '=', repo.name),
            ('number', '=', prx.number)
        ])

        with repo:
            cid = prx.post_comment('hansen r+', config['role_reviewer']['token'])
            # unreview by pushing a new commit
            repo.update_ref(prx.ref, repo.make_commit(c1, 'second', None, tree={'m': 'c2'}), force=True)
        assert pr.state == 'opened'
        with repo:
            prx.delete_comment(cid, config['role_reviewer']['token'])
        # check that PR is still unreviewed
        assert pr.state == 'opened'

    def test_edit(self, repo, env, config):
        """ Comments being edited should be ignored
        """
        with repo:
            m = repo.make_commit(None, 'initial', None, tree={'m': 'm'})
            repo.make_ref('heads/master', m)

            c1 = repo.make_commit(m, 'first', None, tree={'m': 'c1'})
            prx = repo.make_pr(title='title', body='body', target='master', head=c1)
        pr = env['runbot_merge.pull_requests'].search([
            ('repository.name', '=', repo.name),
            ('number', '=', prx.number)
        ])

        with repo:
            cid = prx.post_comment('hansen r+', config['role_reviewer']['token'])
            # unreview by pushing a new commit
            repo.update_ref(prx.ref, repo.make_commit(c1, 'second', None, tree={'m': 'c2'}), force=True)
        assert pr.state == 'opened'
        with repo:
            prx.edit_comment(cid, 'hansen r+ edited', config['role_reviewer']['token'])
        # check that PR is still unreviewed
        assert pr.state == 'opened'

class TestFeedback:
    def test_ci_approved(self, repo, env, users, config):
        """CI failing on an r+'d PR sends feedback"""
        with repo:
            [m] = repo.make_commits(None, Commit('initial', tree={'m': 'm'}), ref="heads/master")

            [c1] = repo.make_commits(m, Commit('first', tree={'m': 'c1'}))
            pr = repo.make_pr(title='title', body='body', target='master', head=c1)
            pr.post_comment('hansen r+', config['role_reviewer']['token'])
        env.run_crons()

        pr_id = to_pr(env, pr)
        assert pr_id.state == 'approved'

        for ctx, url in [
            ('ci/runbot', 'https://a'),
            ('ci/runbot', 'https://a'),
            ('legal/cla', 'https://b'),
            ('foo/bar', 'https://c'),
            ('ci/runbot', 'https://a'),
            ('legal/cla', 'https://d'),  # url changes so different from the previous
        ]:
            with repo:
                repo.post_status(pr_id.head, 'failure', ctx, target_url=url)
            env.run_crons()

        assert pr.comments == [
            (users['reviewer'], 'hansen r+'),
            seen(env, pr, users),
            (users['user'], "@{user} @{reviewer} 'ci/runbot' failed on this reviewed PR.".format_map(users)),
            (users['user'], "@{user} @{reviewer} 'legal/cla' failed on this reviewed PR.".format_map(users)),
            (users['user'], "@{user} @{reviewer} 'legal/cla' failed on this reviewed PR.".format_map(users)),
        ]

    def test_review_failed(self, repo, env, users, config):
        """r+-ing a PR with failed CI sends feedback"""
        with repo:
            m = repo.make_commit(None, 'initial', None, tree={'m': 'm'})
            repo.make_ref('heads/master', m)

            c1 = repo.make_commit(m, 'first', None, tree={'m': 'c1'})
            prx = repo.make_pr(title='title', body='body', target='master', head=c1)
        pr = env['runbot_merge.pull_requests'].search([
            ('repository.name', '=', repo.name),
            ('number', '=', prx.number)
        ])

        with repo:
            repo.post_status(prx.head, 'failure', 'ci/runbot')
        env.run_crons()
        assert pr.state == 'opened'

        with repo:
            prx.post_comment('hansen r+', config['role_reviewer']['token'])
        assert pr.state == 'approved'

        env.run_crons()

        assert prx.comments == [
            seen(env, prx, users),
            (users['reviewer'], 'hansen r+'),
            (users['user'], "@%s you may want to rebuild or fix this PR as it has failed CI." % users['reviewer'])
        ]

class TestInfrastructure:
    @pytest.mark.skip(reason="Don't want to implement")
    def test_protection(self, repo):
        """ force-pushing on a protected ref should fail
        """
        with repo:
            m0 = repo.make_commit(None, 'initial', None, tree={'m': 'm0'})
            m1 = repo.make_commit(m0, 'first', None, tree={'m': 'm1'})
            repo.make_ref('heads/master', m1)
            repo.protect('master')

            c1 = repo.make_commit(m0, 'other', None, tree={'m': 'c1'})
            with pytest.raises(AssertionError):
                repo.update_ref('heads/master', c1, force=True)
        assert repo.get_ref('heads/master') == m1

def node(name, *children):
    assert type(name) in (str, matches)
    return name, frozenset(children)
def log_to_node(log):
    log = list(log)
    nodes = {}
    # check that all parents are present
    ids = {c['sha'] for c in log}
    parents = {p['sha'] for c in log for p in c['parents']}
    missing = parents - ids
    assert parents, "Didn't find %s in log" % missing

    # github doesn't necessarily log topologically maybe?
    todo = list(reversed(log))
    while todo:
        c = todo.pop(0)
        if all(p['sha'] in nodes for p in c['parents']):
            nodes[c['sha']] = (c['commit']['message'], frozenset(
                nodes[p['sha']]
                for p in c['parents']
            ))
        else:
            todo.append(c)

    return nodes[log[0]['sha']]

class TestEmailFormatting:
    def test_simple(self, env):
        p1 = env['res.partner'].create({
            'name': 'Bob',
            'email': 'bob@example.com',
        })
        assert p1.formatted_email == 'Bob <bob@example.com>'

    def test_noemail(self, env):
        p1 = env['res.partner'].create({
            'name': 'Shultz',
            'github_login': 'Osmose99',
        })
        assert p1.formatted_email == 'Shultz <Osmose99@users.noreply.github.com>'<|MERGE_RESOLUTION|>--- conflicted
+++ resolved
@@ -156,12 +156,16 @@
                              .format(repo=repo, reviewer=get_partner(env, users['reviewer']))
 
     def get_tracking_values(record):
-        if record.field_type in ('integer', 'float', 'char', 'text', 'monetary', 'datetime'):
-            return record[f'old_value_{record.field_type}'], record[f'new_value_{record.field_type}']
-        elif record.field_type == 'date':
+        field_type = record.field_id.ttype
+        if not isinstance(field_type, str):
+            raise TypeError(f"{field_type!r} can't be a field type")
+
+        if field_type in ('integer', 'float', 'char', 'text', 'monetary', 'datetime'):
+            return record[f'old_value_{field_type}'], record[f'new_value_{field_type}']
+        elif field_type == 'date':
             v1, v2 = record.old_value_datetime, record.new_value_datetime
             return v1 and v1[:10], v2 and v2[:10]
-        elif record.field_type == 'boolean':
+        elif field_type == 'boolean':
             return bool(record.old_value_integer), bool(record.new_value_integer)
         else:
             return record.old_value_char, record.new_value_char
@@ -180,9 +184,9 @@
         # reviewer approved changing the state and setting reviewer as reviewer
         # plus set merge method
         ('Reviewer', '', [
-            ('Validated', 'Ready'),
             ('', 'rebase and merge, using the PR as merge commit message'),
             ('', 'Reviewer'),
+            ('Validated', 'Ready'),
         ]),
         # staging succeeded
         (matches('$$'), f'<p>staging {st.id} succeeded</p>', [
@@ -708,11 +712,7 @@
     _new, prev = doc.cssselect('li.staging')
 
     assert 'bg-gray-lighter' in prev.classes, "ff failure is ~ cancelling"
-<<<<<<< HEAD
-    assert prev.get('title') == re_matches(r'fast forward failed \(update is not a fast forward\)')
-=======
     assert 'fast forward failed (update is not a fast forward)' in prev.get('title')
->>>>>>> d7a78f89
 
     assert env['runbot_merge.pull_requests'].search([
         ('repository.name', '=', repo.name),
