from __future__ import annotations

import ast
import builtins
import collections
import contextlib
import datetime
import itertools
import json
import logging
import re
import time
from enum import IntEnum
from functools import reduce
from operator import itemgetter
from typing import Optional, Union, List, Iterator, Tuple

import psycopg2.errors
import sentry_sdk
import werkzeug
from markupsafe import Markup

from odoo import api, fields, models, tools, Command
from odoo.exceptions import AccessError, UserError
from odoo.osv import expression
from odoo.tools import html_escape, Reverse, mute_logger
from . import commands
from .utils import enum, readonly, dfm

from .. import github, exceptions, controllers, utils

_logger = logging.getLogger(__name__)
FOOTER = '\nMore info at https://github.com/odoo/odoo/wiki/Mergebot#forward-port\n'


class StatusConfiguration(models.Model):
    _name = 'runbot_merge.repository.status'
    _description = "required statuses on repositories"
    _rec_name = 'context'
    _log_access = False

    context = fields.Char(required=True)
    repo_id = fields.Many2one('runbot_merge.repository', required=True, ondelete='cascade')
    branch_filter = fields.Char(help="branches this status applies to")
    prs = fields.Boolean(string="Applies to pull requests", default=True)
    stagings = fields.Boolean(string="Applies to stagings", default=True)

    def _for_branch(self, branch):
        assert branch._name == 'runbot_merge.branch', \
            f'Expected branch, got {branch}'
        return self.filtered(lambda st: (
            not st.branch_filter
            or branch.filtered_domain(ast.literal_eval(st.branch_filter))
        ))
    def _for_pr(self, pr):
        assert pr._name == 'runbot_merge.pull_requests', \
            f'Expected pull request, got {pr}'
        return self._for_branch(pr.target).filtered('prs')
    def _for_staging(self, staging):
        assert staging._name == 'runbot_merge.stagings', \
            f'Expected staging, got {staging}'
        return self._for_branch(staging.target).filtered('stagings')

class Repository(models.Model):
    _name = _description = 'runbot_merge.repository'
    _order = 'sequence, id'

    id: int

    sequence = fields.Integer(default=50, group_operator=None)
    name = fields.Char(required=True)
    project_id = fields.Many2one('runbot_merge.project', required=True, index=True)
    status_ids = fields.One2many('runbot_merge.repository.status', 'repo_id', string="Required Statuses")

    group_id = fields.Many2one('res.groups', default=lambda self: self.env.ref('base.group_user'))

    branch_filter = fields.Char(default='[(1, "=", 1)]', help="Filter branches valid for this repository")
    substitutions = fields.Text(
        "label substitutions",
        help="""sed-style substitution patterns applied to the label on input, one per line.

All substitutions are tentatively applied sequentially to the input.
""")

    @api.model_create_multi
    def create(self, vals_list):
        for vals in vals_list:
            if 'status_ids' in vals:
                continue

<<<<<<< HEAD
            st = vals.pop('required_statuses', 'legal/cla,ci/runbot')
            if st:
                vals['status_ids'] = [(0, 0, {'context': c}) for c in st.split(',')]
=======
            if st := vals.pop('required_statuses', 'legal/cla,ci/runbot'):
                vals['status_ids'] = [(0, 0, {'context': c}) for c in st.split(',')]

>>>>>>> 667aa69f
        return super().create(vals_list)

    def write(self, vals):
        st = vals.pop('required_statuses', None)
        if st:
            vals['status_ids'] = [(5, 0, {})] + [(0, 0, {'context': c}) for c in st.split(',')]
        return super().write(vals)

    def github(self, token_field='github_token') -> github.GH:
        return github.GH(self.project_id[token_field], self.name)

    def _auto_init(self):
        res = super()._auto_init()
        tools.create_unique_index(
            self._cr, 'runbot_merge_unique_repo', self._table, ['name'])
        return res

    def _load_pr(
        self,
        number: int,
        *,
        closing: bool = False,
        squash: bool = False,
        ping: str | None = None,
    ):
        gh = self.github()

        # fetch PR object and handle as *opened*
        issue, pr = gh.pr(number)

        repo_name = pr['base']['repo']['full_name']
        if not self.project_id._has_branch(pr['base']['ref']):
            _logger.info("Tasked with loading %s PR %s#%d for un-managed branch %s:%s, ignoring",
                         pr['state'], repo_name, number, self.name, pr['base']['ref'])
            if not closing:
                self.env.ref('runbot_merge.pr.load.unmanaged')._send(
                    repository=self,
                    pull_request=number,
                    format_args = {
                        'pr': pr,
                        'repository': self,
                    },
                )
            return

        # if the PR is already loaded, force sync a few attributes
        pr_id = self.env['runbot_merge.pull_requests'].search([
            ('repository.name', '=', repo_name),
            ('number', '=', number),
        ])
        if pr_id:
            if squash:
                pr_id.squash = pr['commits'] == 1
                return

            sync = controllers.handle_pr(self.env, {
                'action': 'synchronize',
                'pull_request': pr,
                'sender': {'login': self.project_id.github_prefix}
            })
            edit = controllers.handle_pr(self.env, {
                'action': 'edited',
                'pull_request': pr,
                'changes': {
                    'base': {'ref': {'from': pr_id.target.name}},
                    'title': {'from': pr_id.message.splitlines()[0]},
                    'body': {'from', ''.join(pr_id.message.splitlines(keepends=True)[2:])},
                },
                'sender': {'login': self.project_id.github_prefix},
            })
            edit2 = ''
            if pr_id.draft != pr['draft']:
                edit2 = controllers.handle_pr(self.env, {
                    'action': 'converted_to_draft' if pr['draft'] else 'ready_for_review',
                    'pull_request': pr,
                    'sender': {'login': self.project_id.github_prefix}
                }) + '. '
            if pr_id.state != 'closed' and pr['state'] == 'closed':
                # don't go through controller because try_closing does weird things
                # for safety / race condition reasons which ends up committing
                # and breaks everything
                pr_id.state = 'closed'
            self.env['runbot_merge.pull_requests.feedback'].create({
                'repository': pr_id.repository.id,
                'pull_request': number,
                'message': f"{edit}. {edit2}{sync}.",
            })
            return

        # special case for closed PRs, just ignore all events and skip feedback
        if closing:
            self.env['runbot_merge.pull_requests']._from_gh(pr)
            return

        sender = {'login': self.project_id.github_prefix}
        # init the PR to the null commit so we can later synchronise it back
        # back to the "proper" head while resetting reviews
        controllers.handle_pr(self.env, {
            'action': 'opened',
            'pull_request': {
                **pr,
                'head': {**pr['head'], 'sha': '0'*40},
                'state': 'open',
            },
            'sender': sender,
        })
        # fetch & set up actual head
        for st in gh.statuses(pr['head']['sha']):
            controllers.handle_status(self.env, st)
        # fetch and apply comments
        counter = itertools.count()
        items = [ # use counter so `comment` and `review` don't get hit during sort
            (comment['created_at'], next(counter), False, comment)
            for comment in gh.comments(number)
        ] + [
            (review['submitted_at'], next(counter), True, review)
            for review in gh.reviews(number)
        ]
        items.sort()
        for _, _, is_review, item in items:
            if is_review:
                controllers.handle_review(self.env, {
                    'action': 'submitted',
                    'review': item,
                    'pull_request': pr,
                    'repository': {'full_name': self.name},
                    'sender': sender,
                })
            else:
                controllers.handle_comment(self.env, {
                    'action': 'created',
                    'issue': issue,
                    'comment': item,
                    'repository': {'full_name': self.name},
                    'sender': sender,
                })
        # sync to real head
        controllers.handle_pr(self.env, {
            'action': 'synchronize',
            'pull_request': pr,
            'sender': sender,
        })
        pr_id = self.env['runbot_merge.pull_requests'].search([
            ('repository.name', '=', repo_name),
            ('number', '=', number),
        ])
        if pr['state'] == 'closed':
            # don't go through controller because try_closing does weird things
            # for safety / race condition reasons which ends up committing
            # and breaks everything
            pr_id.closed = True

        self.env.ref('runbot_merge.pr.load.fetched')._send(
            repository=self,
            pull_request=number,
            format_args={
                'pr': pr_id,
                'ping': ping or pr_id.ping,
            },
        )

    def having_branch(self, branch):
        branches = self.env['runbot_merge.branch'].search
        return self.filtered(lambda r: branch in branches(ast.literal_eval(r.branch_filter)))

    def _remap_label(self, label):
        for line in filter(None, (self.substitutions or '').splitlines()):
            sep = line[0]
            _, pattern, repl, flags = line.split(sep)
            label = re.sub(
                pattern, repl, label,
                count=0 if 'g' in flags else 1,
                flags=(re.MULTILINE if 'm' in flags.lower() else 0)
                    | (re.IGNORECASE if 'i' in flags.lower() else 0)
            )
        return label

class Branch(models.Model):
    _name = _description = 'runbot_merge.branch'
    _order = 'sequence, name'

    id: int

    name = fields.Char(required=True)
    project_id = fields.Many2one('runbot_merge.project', required=True, index=True)

    active_staging_id = fields.Many2one(
        'runbot_merge.stagings', compute='_compute_active_staging', store=True, index=True,
        help="Currently running staging for the branch."
    )
    staging_ids = fields.One2many('runbot_merge.stagings', 'target')
    split_ids = fields.One2many('runbot_merge.split', 'target')

    prs = fields.One2many('runbot_merge.pull_requests', 'target', domain=[
        ('state', '!=', 'closed'),
        ('state', '!=', 'merged'),
    ])

    active = fields.Boolean(default=True)
    sequence = fields.Integer(group_operator=None)

    staging_enabled = fields.Boolean(default=True)

    def _auto_init(self):
        res = super()._auto_init()
        tools.create_unique_index(
            self._cr, 'runbot_merge_unique_branch_per_repo',
            self._table, ['name', 'project_id'])
        return res

    @api.depends('name', 'active', 'project_id.name')
    def _compute_display_name(self):
        for b in self:
            b.display_name = f"{b.project_id.name}:{b.name}" + ('' if b.active else ' (inactive)')

    def write(self, vals):
        if vals.get('active') is False and (actives := self.filtered('active')):
            actives.active_staging_id.cancel(
                "Target branch deactivated by %r.",
                self.env.user.login,
            )
            tmpl = self.env.ref('runbot_merge.pr.branch.disabled')
            self.env['runbot_merge.pull_requests.feedback'].create([{
                'repository': pr.repository.id,
                'pull_request': pr.number,
                'message': tmpl._format(pr=pr),
            } for pr in actives.prs])
            self.env.ref('runbot_merge.branch_cleanup')._trigger()

        if (
            (vals.get('staging_enabled') is True and not all(self.mapped('staging_enabled')))
         or (vals.get('active') is True and not all(self.mapped('active')))
        ):
            self.env.ref('runbot_merge.staging_cron')._trigger()

        super().write(vals)
        return True

    @api.depends('staging_ids.active')
    def _compute_active_staging(self):
        for b in self:
            b.active_staging_id = b.with_context(active_test=True).staging_ids


class SplitOffWizard(models.TransientModel):
    _name = "runbot_merge.pull_requests.split_off"
    _description = "wizard to split a PR off of its current batch and into a different one"

    pr_id = fields.Many2one("runbot_merge.pull_requests", required=True)
    new_label = fields.Char(string="New Label")

    def button_apply(self):
        self.pr_id._split_off(self.new_label)
        self.unlink()
        return {'type': 'ir.actions.act_window_close'}


ACL = collections.namedtuple('ACL', 'is_admin is_reviewer is_author')
class PullRequests(models.Model):
    _name = 'runbot_merge.pull_requests'
    _description = "Pull Request"
    _inherit = ['mail.thread']
    _order = 'number desc'
    _rec_name = 'number'

    id: int
    display_name: str

    target = fields.Many2one('runbot_merge.branch', required=True, index=True, tracking=True)
    target_sequence = fields.Integer(related='target.sequence')
    repository = fields.Many2one('runbot_merge.repository', required=True)
    project = fields.Many2one(related='repository.project_id')
    # NB: check that target & repo have same project & provide project related?

    closed = fields.Boolean(default=False, tracking=True)
    error = fields.Boolean(string="in error", default=False, tracking=True)
    skipchecks = fields.Boolean(related='batch_id.skipchecks', inverse='_inverse_skipchecks')
    cancel_staging = fields.Boolean(related='batch_id.cancel_staging')
    merge_date = fields.Datetime(
        related='batch_id.merge_date',
        inverse=readonly,
        readonly=True,
        tracking=True,
        store=True,
    )

    state = fields.Selection([
        ('opened', 'Opened'),
        ('closed', 'Closed'),
        ('validated', 'Validated'),
        ('approved', 'Approved'),
        ('ready', 'Ready'),
        # staged?
        ('merged', 'Merged'),
        ('error', 'Error'),
    ],
        compute='_compute_state',
        inverse=readonly,
        readonly=True,
        store=True,
        index=True,
        tracking=True,
        column_type=enum(_name, 'state'),
    )

    number = fields.Integer(required=True, index=True, group_operator=None)
    author = fields.Many2one('res.partner', index=True)
    head = fields.Char(required=True, tracking=True)
    label = fields.Char(
        required=True, index=True, tracking=True,
        help="Label of the source branch (owner:branchname), used for "
             "cross-repository branch-matching"
    )
    refname = fields.Char(compute='_compute_refname')
    message = fields.Text(required=True)
    message_html = fields.Html(compute='_compute_message_html', sanitize=False)
    draft = fields.Boolean(
        default=False, required=True, tracking=True,
        help="A draft PR can not be merged",
    )
    squash = fields.Boolean(default=False, tracking=True)
    merge_method = fields.Selection([
        ('merge', "merge directly, using the PR as merge commit message"),
        ('rebase-merge', "rebase and merge, using the PR as merge commit message"),
        ('rebase-ff', "rebase and fast-forward"),
        ('squash', "squash"),
    ], default=False, tracking=True, column_type=enum(_name, 'merge_method'))
    method_warned = fields.Boolean(default=False)

    reviewed_by = fields.Many2one('res.partner', index=True, tracking=True)
    delegates = fields.Many2many('res.partner', help="Delegate reviewers, not intrinsically reviewers but can review this PR")
    priority = fields.Selection(related="batch_id.priority", inverse=readonly, readonly=True)

    overrides = fields.Char(required=True, default='{}', tracking=True)
    statuses = fields.Text(help="Copy of the statuses from the HEAD commit, as a Python literal", default="{}")
    statuses_full = fields.Text(
        compute='_compute_statuses',
        help="Compilation of the full status of the PR (commit statuses + overrides), as JSON",
        store=True,
    )
    status = fields.Selection([
        ('pending', 'Pending'),
        ('failure', 'Failure'),
        ('success', 'Success'),
    ], compute='_compute_statuses', store=True, inverse=readonly, readonly=True, column_type=enum(_name, 'status'))
    previous_failure = fields.Char(default='{}')

    batch_id = fields.Many2one('runbot_merge.batch', index=True)
    staging_id = fields.Many2one('runbot_merge.stagings', compute='_compute_staging', inverse=readonly, readonly=True, store=True)
    staging_ids = fields.Many2many('runbot_merge.stagings', string="Stagings", compute='_compute_stagings', inverse=readonly, readonly=True, context={"active_test": False})

    @api.depends(
        'closed',
        'batch_id.batch_staging_ids.runbot_merge_stagings_id.active',
    )
    def _compute_staging(self):
        for p in self:
            if p.closed:
                p.staging_id = False
            else:
                p.staging_id = p.batch_id.staging_ids.filtered('active')

    @api.depends('batch_id.batch_staging_ids.runbot_merge_stagings_id')
    def _compute_stagings(self):
        for p in self:
            p.staging_ids = p.batch_id.staging_ids

    commits_map = fields.Char(help="JSON-encoded mapping of PR commits to actually integrated commits. The integration head (either a merge commit or the PR's topmost) is mapped from the 'empty' pr commit (the key is an empty string, because you can't put a null key in json maps).", default='{}')

    link_warned = fields.Boolean(
        default=False, help="Whether we've already warned that this (ready)"
                            " PR is linked to an other non-ready PR"
    )

    blocked = fields.Char(
        compute='_compute_is_blocked', store=True,
        help="PR is not currently stageable for some reason (mostly an issue if status is ready)"
    )

    url = fields.Char(compute='_compute_url')
    github_url = fields.Char(compute='_compute_url')

    repo_name = fields.Char(related='repository.name')
    message_title = fields.Char(compute='_compute_message_title')

    ping = fields.Char(compute='_compute_ping', recursive=True)

    source_id = fields.Many2one('runbot_merge.pull_requests', index=True, help="the original source of this FP even if parents were detached along the way")
    parent_id = fields.Many2one(
        'runbot_merge.pull_requests', index=True,
        help="a PR with a parent is an automatic forward port",
        tracking=True,
    )
    root_id = fields.Many2one('runbot_merge.pull_requests', compute='_compute_root', recursive=True)
    forwardport_ids = fields.One2many('runbot_merge.pull_requests', 'source_id')
    limit_id = fields.Many2one('runbot_merge.branch', help="Up to which branch should this PR be forward-ported", tracking=True)

    detach_reason = fields.Char()

    _sql_constraints = [(
        'fw_constraint',
        'check(source_id is null or num_nonnulls(parent_id, detach_reason) = 1)',
        "fw PRs must either be attached or have a reason for being detached",
    )]

    @api.depends('label')
    def _compute_refname(self):
        for pr in self:
            pr.refname = pr.label.split(':', 1)[-1]

    @api.depends(
        'author.github_login', 'reviewed_by.github_login',
        'source_id.author.github_login', 'source_id.reviewed_by.github_login',
    )
    def _compute_ping(self):
        for pr in self:
            if source := pr.source_id:
                contacts = source.author | source.reviewed_by | pr.reviewed_by
            else:
                contacts = pr.author | pr.reviewed_by

            s = ' '.join(f'@{p.github_login}' for p in contacts)
            pr.ping = s and (s + ' ')

    @api.depends('repository.name', 'number')
    def _compute_url(self):
        base = werkzeug.urls.url_parse(self.env['ir.config_parameter'].sudo().get_param('web.base.url', 'http://localhost:8069'))
        gh_base = werkzeug.urls.url_parse('https://github.com')
        for pr in self:
            path = f'/{werkzeug.urls.url_quote(pr.repository.name)}/pull/{pr.number}'
            pr.url = str(base.join(path))
            pr.github_url = str(gh_base.join(path))

    @api.depends('parent_id.root_id')
    def _compute_root(self):
        for p in self:
            p.root_id = reduce(lambda _, p: p, self._iter_ancestors())

    @api.depends('message')
    def _compute_message_title(self):
        for pr in self:
            pr.message_title = next(iter(pr.message.splitlines()), '')

    @api.depends("message")
    def _compute_message_html(self):
        for pr in self:
            match pr.message.split('\n\n', 1):
                case [title]:
                    pr.message_html = Markup('<h3>%s<h3>') % title
                case [title, description]:
                    pr.message_html = Markup('<h3>%s</h3>\n%s') % (
                        title,
                        dfm(pr.repository.name, description),
                    )
                case _:
                    pr.message_html = ""

    @api.depends('repository.name', 'number', 'message')
    def _compute_display_name(self):
        name_template = '%(repo_name)s#%(number)d'
        if self.env.context.get('pr_include_title'):
            name_template += ' (%(message_title)s)'

        for p in self:
            p.display_name = name_template % p

    def _inverse_skipchecks(self):
        for p in self:
            p.batch_id.skipchecks = p.skipchecks
            if p.skipchecks:
                p.reviewed_by = self.env.user.partner_id


    @api.model
    def name_search(self, name='', args=None, operator='ilike', limit=100):
        if not name or operator != 'ilike':
            return super().name_search(name, args=args, operator=operator, limit=limit)
        bits = [[('label', 'ilike', name)]]
        if name.isdigit():
            bits.append([('number', '=', name)])
        if re.match(r'\w+#\d+$', name):
            repo, num = name.rsplit('#', 1)
            bits.append(['&', ('repository.name', 'ilike', repo), ('number', '=', int(num))])
        else:
            bits.append([('repository.name', 'ilike', name)])
        domain = expression.OR(bits)
        if args:
            domain = expression.AND([args, domain])
        return self.search(domain, limit=limit).sudo().mapped(lambda r: (r.id, r.display_name))

    @property
    def _approved(self):
        return self.state in ('approved', 'ready')

    @property
    def _ready(self):
        return (self.squash or self.merge_method) and self._approved and self.status == 'success'

    @property
    def _linked_prs(self):
        return self.batch_id.prs - self

    @property
    def limit_pretty(self):
        if self.limit_id:
            return self.limit_id.name

        branches = self.repository.project_id.branch_ids
        if ((bf := self.repository.branch_filter) or '[]') != '[]':
            branches = branches.filtered_domain(ast.literal_eval(bf))
        return branches[:1].name

    @api.depends(
        'batch_id.prs.draft',
        'batch_id.prs.state',
        'batch_id.skipchecks',
    )
    def _compute_is_blocked(self):
        self.blocked = False
        requirements = (
            lambda p: not p.draft,
            lambda p: p.state == 'ready' \
                  or p.batch_id.skipchecks \
                 and all(pr.state != 'error' for pr in p.batch_id.prs)
        )
        messages = ('is in draft', 'is not ready')
        for pr in self:
            if pr.state in ('merged', 'closed'):
                continue

            blocking, message = next((
                (blocking, message)
                for blocking in pr.batch_id.prs
                for requirement, message in zip(requirements, messages)
                if not requirement(blocking)
            ), (None, None))
            if blocking == pr:
                pr.blocked = message
            elif blocking:
                pr.blocked = f"linked PR {blocking.display_name} {message}"

    def _get_overrides(self) -> dict[str, dict[str, str]]:
        if self.parent_id:
            return self.parent_id._get_overrides() | json.loads(self.overrides)
        if self:
            return json.loads(self.overrides)
        return {}

    def _get_or_schedule(
            self,
            repo_name: str,
            number: int,
            *,
            target: str | None = None,
            closing: bool = False,
            commenter: str | None = None,
    ) -> PullRequests | None:
        repo = self.env['runbot_merge.repository'].search([('name', '=', repo_name)])
        if not repo:
            source = self.env['runbot_merge.events_sources'].search([('repository', '=', repo_name)])
            _logger.warning(
                "Got a PR notification for unknown repository %s (source %s)",
                repo_name, source,
            )
            return

        if target:
            b = self.env['runbot_merge.branch'].with_context(active_test=False).search([
                ('project_id', '=', repo.project_id.id),
                ('name', '=', target),
            ])
            tmpl = None if b.active \
                else 'runbot_merge.handle.branch.inactive' if b\
                else 'runbot_merge.pr.fetch.unmanaged'
        else:
            tmpl = None

        pr = self.search([('repository', '=', repo.id), ('number', '=', number)])
        if pr and not pr.target.active:
            tmpl = 'runbot_merge.handle.branch.inactive'
            target = pr.target.name

        if tmpl and not closing:
            self.env.ref(tmpl)._send(
                repository=repo,
                pull_request=number,
                format_args={'repository': repo_name, 'branch': target, 'number': number},
            )

        if pr:
            return pr

        # if the branch is unknown or inactive, no need to fetch the PR
        if tmpl:
            return

        Fetch = self.env['runbot_merge.fetch_job']
        if Fetch.search([('repository', '=', repo.id), ('number', '=', number)]):
            return
        Fetch.create({
            'repository': repo.id,
            'number': number,
            'closing': closing,
            'commenter': commenter,
        })

    def _iter_ancestors(self) -> Iterator[PullRequests]:
        while self:
            yield self
            self = self.parent_id

    def _iter_descendants(self) -> Iterator[PullRequests]:
        pr = self
        while pr := self.search([('parent_id', '=', pr.id)]):
            yield pr

    def _parse_commands(self, author, comment, login):
        assert self, "parsing commands must be executed in an actual PR"

        (login, name) = (author.github_login, author.display_name) if author else (login, 'not in system')

        commandlines = self.repository.project_id._find_commands(comment['body'] or '')
        if not commandlines:
            _logger.info("found no commands in comment of %s (%s) (%s)", login, name,
                 utils.shorten(comment['body'] or '', 50)
            )
            return 'ok'

        def feedback(message: Optional[str] = None, close: bool = False):
            self.env['runbot_merge.pull_requests.feedback'].create({
                'repository': self.repository.id,
                'pull_request': self.number,
                'message': message,
                'close': close,
            })

        is_admin, is_reviewer, is_author = self._pr_acl(author)
        source_author = self.source_id._pr_acl(author).is_author
        # nota: 15.0 `has_group` completely doesn't work if the recordset is empty
        super_admin = is_admin and author.user_ids and author.user_ids.has_group('runbot_merge.group_admin')

        help_list: list[type(commands.Command)] = list(filter(None, [
            commands.Help,

            (is_reviewer or (self.source_id and source_author)) and not self.reviewed_by and commands.Approve,
            (is_author or source_author) and self.reviewed_by and commands.Reject,
            (is_author or source_author) and self.error and commands.Retry,

            is_author and not self.source_id and commands.FW,
            is_author and commands.Limit,
            source_author and self.source_id and commands.Close,

            is_reviewer and commands.MergeMethod,
            is_reviewer and commands.Delegate,

            is_admin and commands.Priority,
            super_admin and commands.SkipChecks,
            is_admin and commands.CancelStaging,

            author.override_rights and commands.Override,
            is_author and commands.Check,
        ]))
        def format_help(warn_ignore: bool, address: bool = True) -> str:
            s = [
                'Currently available commands{}:'.format(
                    f" for @{login}" if address else ""
                ),
                '',
                '|command||',
                '|-|-|',
            ]
            for command_type in help_list:
                for cmd, text in command_type.help(is_reviewer):
                    s.append(f"|`{cmd}`|{text}|")

            s.extend(['', 'Note: this help text is dynamic and will change with the state of the PR.'])
            if warn_ignore:
                s.extend(["", "Warning: in invoking help, every other command has been ignored."])
            return "\n".join(s)

        try:
            cmds: List[commands.Command] = [
                ps
                for line in commandlines
                for ps in commands.Parser(line.rstrip())
            ]
        except Exception as e:
            _logger.info(
                "error %s while parsing comment of %s (%s): %s",
                e,
                login, name,
                utils.shorten(comment['body'] or '', 50),
            )
            feedback(message=f"""@{login} {e.args[0]}.

For your own safety I've ignored *everything in your entire comment*.

{format_help(False, address=False)}
""")
            return 'error'

        if any(isinstance(cmd, commands.Help) for cmd in cmds):
            self.env['runbot_merge.pull_requests.feedback'].create({
                'repository': self.repository.id,
                'pull_request': self.number,
                'message': format_help(len(cmds) != 1),
            })
            return "help"

        if not (is_author or self.source_id or (any(isinstance(cmd, commands.Override) for cmd in cmds) and author.override_rights)):
            # no point even parsing commands
            _logger.info("ignoring comment of %s (%s): no ACL to %s",
                          login, name, self.display_name)
            self.env.ref('runbot_merge.command.access.no')._send(
                repository=self.repository,
                pull_request=self.number,
                format_args={'user': login, 'pr': self}
            )
            return 'ignored'

        rejections = []
        for command in cmds:
            msg = None
            match command:
                case commands.Approve() if self.draft:
                    msg = "draft PRs can not be approved."
                case commands.Approve() if self.source_id and (source_author or is_reviewer):
                    if selected := [p for p in self._iter_ancestors() if p.number in command]:
                        for pr in selected:
                            # ignore already reviewed PRs, unless it's the one
                            # being r+'d, this means ancestors in error will not
                            # be warned about
                            if pr == self or not pr.reviewed_by:
                                pr._approve(author, login)
                    else:
                        msg = f"tried to approve PRs {command.fmt()} but no such PR is an ancestors of {self.number}"
                case commands.Approve() if is_reviewer:
                    if command.ids is None or command.ids == [self.number]:
                        msg = self._approve(author, login)
                    else:
                        msg = f"tried to approve PRs {command.fmt()} but the current PR is {self.number}"
                case commands.Reject() if is_author or source_author:
                    if self.batch_id.skipchecks or self.reviewed_by:
                        if self.error:
                            self.error = False
                        if self.reviewed_by:
                            self.reviewed_by = False
                        if self.batch_id.skipchecks:
                            self.batch_id.skipchecks = False
                            self.env.ref("runbot_merge.command.unapprove.p0")._send(
                                repository=self.repository,
                                pull_request=self.number,
                                format_args={'user': login, 'pr': self},
                            )
                        if self.source_id.forwardport_ids.filtered(
                            lambda p: p.reviewed_by and p.state not in ('merged', 'closed')
                        ):
                            feedback("Note that only this forward-port has been"
                                     " unapproved, sibling forward ports may"
                                     " have to be unapproved individually.")
                        self.unstage("unreviewed (r-) by %s", login)
                    else:
                        msg = "r- makes no sense in the current PR state."
                case commands.MergeMethod() if is_reviewer:
                    self.merge_method = command.value
                    explanation = next(label for value, label in type(self).merge_method.selection if value == command.value)
                    self.env.ref("runbot_merge.command.method")._send(
                        repository=self.repository,
                        pull_request=self.number,
                        format_args={'new_method': explanation, 'pr': self, 'user': login},
                    )
                    # if the merge method is the only thing preventing (but not
                    # *blocking*) staging, trigger a staging
                    if self.state == 'ready':
                        self.env.ref("runbot_merge.staging_cron")._trigger()
                case commands.Retry() if is_author or source_author:
                    if self.error:
                        self.error = False
                    else:
                        msg = "retry makes no sense when the PR is not in error."
                case commands.Check() if is_author:
                    self.env['runbot_merge.fetch_job'].create({
                        'repository': self.repository.id,
                        'number': self.number,
                    })
                case commands.Delegate(users) if is_reviewer:
                    if not users:
                        delegates = self.author
                    else:
                        delegates = self.env['res.partner']
                        for login in users:
                            delegates |= delegates.search([('github_login', '=', login)]) or delegates.create({
                                'name': login,
                                'github_login': login,
                            })
                    delegates.write({'delegate_reviewer': [(4, self.id, 0)]})
                case commands.Priority() if is_admin:
                    self.batch_id.priority = str(command)
                case commands.SkipChecks() if super_admin:
                    self.batch_id.skipchecks = True
                    self.reviewed_by = author
                    if not (self.squash or self.merge_method):
                        self.env.ref('runbot_merge.check_linked_prs_status')._trigger()

                    for p in self.batch_id.prs - self:
                        if not p.reviewed_by:
                            p.reviewed_by = author
                case commands.CancelStaging() if is_admin:
                    self.batch_id.cancel_staging = True
                    if not self.batch_id.blocked:
                        if splits := self.target.split_ids:
                            splits.unlink()
                        self.target.active_staging_id.cancel(
                            "Unstaged by %s on %s",
                            author.github_login, self.display_name,
                        )
                case commands.Override(statuses):
                    for status in statuses:
                        overridable = author.override_rights\
                            .filtered(lambda r: not r.repository_id or (r.repository_id == self.repository))\
                            .mapped('context')
                        if status in overridable:
                            self.overrides = json.dumps({
                                **json.loads(self.overrides),
                                status: {
                                    'state': 'success',
                                    'target_url': comment['html_url'],
                                    'description': f"Overridden by @{author.github_login}",
                                },
                            })
                            c = self.env['runbot_merge.commit'].search([('sha', '=', self.head)])
                            if c:
                                c.to_check = True
                            else:
                                c.create({'sha': self.head, 'statuses': '{}'})
                        else:
                            msg = f"you are not allowed to override {status!r}."
                # FW
                case commands.Close() if source_author:
                    feedback(close=True)
                case commands.FW():
                    message = None
                    match command:
                        case commands.FW.NO if is_author or source_author:
                            message = "Disabled forward-porting."
                        case commands.FW.DEFAULT if is_author or source_author:
                            message = "Waiting for CI to create followup forward-ports."
                        case commands.FW.SKIPCI if is_reviewer:
                            message = "Not waiting for CI to create followup forward-ports."
                        # case commands.FW.SKIPMERGE if is_reviewer:
                        #     message = "Not waiting for merge to create followup forward-ports."
                        case _:
                            msg = f"you don't have the right to {command}."
                    if message:
                        # TODO: feedback?
                        if self.source_id:
                            "if the pr is not a source, ignore (maybe?)"
                        elif not self.merge_date:
                            "if the PR is not merged, it'll be fw'd normally"
                        elif self.batch_id.fw_policy != 'no' or command == commands.FW.NO:
                            "if the policy is not being flipped from no to something else, nothing to do"
                        elif branch_key(self.limit_id) <= branch_key(self.target):
                            "if the limit is lower than current (old style ignore) there's nothing to do"
                        else:
                            message = f"Starting forward-port. {message}"
                            self.env['forwardport.batches'].create({
                                'batch_id': self.batch_id.id,
                                'source': 'merge',
                            })

                        (self.source_id or self).batch_id.fw_policy = command.name.lower()
                        feedback(message=message)

                case commands.Limit(branch) if is_author:
                    if branch is None:
                        feedback(message="'ignore' is deprecated, use 'fw=no' to disable forward porting.")
                    limit = branch or self.target.name
                    for p in self.batch_id.prs:
                        ping, m = p._maybe_update_limit(limit)

                        if ping is Ping.ERROR and p == self:
                            msg = m
                        else:
                            if ping:
                                m = f"@{login} {m}"
                            self.env['runbot_merge.pull_requests.feedback'].create({
                                'repository': p.repository.id,
                                'pull_request': p.number,
                                'message': m,
                            })
                case commands.Limit():
                    msg = "you can't set a forward-port limit."
                # NO!
                case _:
                    msg = f"you can't {command}."
            if msg is not None:
                rejections.append(msg)

        cmdstr = ', '.join(map(str, cmds))
        if not rejections:
            _logger.info("%s (%s) applied %s", login, name, cmdstr)
            self._track_set_author(author, fallback=True)
            return 'applied ' + cmdstr

        self.env.cr.rollback()
        rejections_list = ''.join(f'\n- {r}' for r in rejections)
        _logger.info("%s (%s) tried to apply %s%s", login, name, cmdstr, rejections_list)
        footer = '' if len(cmds) == len(rejections) else "\n\nFor your own safety I've ignored everything in your comment."
        if rejections_list:
            rejections = ' ' + rejections_list.removeprefix("\n- ") if rejections_list.count('\n- ') == 1 else rejections_list
            feedback(message=f"@{login}{rejections}{footer}")
        return 'rejected'

    def _maybe_update_limit(self, limit: str) -> Tuple[Ping, str]:
        limit_id = self.env['runbot_merge.branch'].with_context(active_test=False).search([
            ('project_id', '=', self.repository.project_id.id),
            ('name', '=', limit),
        ])
        if not limit_id:
            return Ping.ERROR, f"there is no branch {limit!r}, it can't be used as a forward port target."

        if limit_id != self.target and not limit_id.active:
            return Ping.ERROR, f"branch {limit_id.name!r} is disabled, it can't be used as a forward port target."

        # not forward ported yet, just acknowledge the request
        if not self.source_id and self.state != 'merged':
            self.limit_id = limit_id
            if branch_key(limit_id) <= branch_key(self.target):
                return Ping.NO, "Forward-port disabled (via limit)."
            else:
                suffix = ''
                if self.batch_id.fw_policy == 'no':
                    self.batch_id.fw_policy = 'default'
                    suffix = " Re-enabled forward-porting (you should use "\
                             "`fw=default` to re-enable forward porting "\
                             "after disabling)."
                return Ping.NO, f"Forward-porting to {limit_id.name!r}.{suffix}"

        # if the PR has been forwardported
        prs = (self | self.forwardport_ids | self.source_id | self.source_id.forwardport_ids)
        tip = max(prs, key=pr_key)
        # if the fp tip was closed it's fine
        if tip.state == 'closed':
            return Ping.ERROR, f"{tip.display_name} is closed, no forward porting is going on"

        prs.limit_id = limit_id

        real_limit = max(limit_id, tip.target, key=branch_key)

        addendum = ''
        # check if tip was queued for forward porting, try to cancel if we're
        # supposed to stop here
        if real_limit == tip.target and (task := self.env['forwardport.batches'].search([('batch_id', '=', tip.batch_id.id)])):
            try:
                with self.env.cr.savepoint():
                    self.env.cr.execute(
                        "SELECT FROM forwardport_batches "
                        "WHERE id = %s FOR UPDATE NOWAIT",
                        [task.id])
            except psycopg2.errors.LockNotAvailable:
                # row locked = port occurring and probably going to succeed,
                # so next(real_limit) likely a done deal already
                return Ping.ERROR, (
                    f"Forward port of {tip.display_name} likely already "
                    f"ongoing, unable to cancel, close next forward port "
                    f"when it completes.")
            else:
                self.env.cr.execute("DELETE FROM forwardport_batches WHERE id = %s", [task.id])

        if real_limit != tip.target:
            # forward porting was previously stopped at tip, and we want it to
            # resume
            if tip.state == 'merged':
                if tip.batch_id.source.fw_policy == 'no':
                    # hack to ping the user but not rollback the transaction
                    return Ping.YES, f"can not forward-port, policy is 'no' on {(tip.source_id or tip).display_name}"
                self.env['forwardport.batches'].create({
                    'batch_id': tip.batch_id.id,
                    'source': 'fp' if tip.parent_id else 'merge',
                })
                resumed = tip
            else:
                resumed = tip.batch_id._schedule_fp_followup()
            if resumed:
                addendum += f', resuming forward-port stopped at {tip.display_name}'

        if real_limit != limit_id:
            addendum += f' (instead of the requested {limit_id.name!r} because {tip.display_name} already exists)'

        # get a "stable" root rather than self's to avoid divertences between
        # PRs across a root divide (where one post-root would point to the root,
        # and one pre-root would point to the source, or a previous root)
        root = tip.root_id
        # reference the root being forward ported unless we are the root
        root_ref = '' if root == self else f' {root.display_name}'
        msg = f"Forward-porting{root_ref} to {real_limit.name!r}{addendum}."
        # send a message to the source & root except for self, if they exist
        root_msg = f'Forward-porting to {real_limit.name!r} (from {self.display_name}).'
        self.env['runbot_merge.pull_requests.feedback'].create([
            {
                'repository': p.repository.id,
                'pull_request': p.number,
                'message': root_msg,
                'token_field': 'fp_github_token',
            }
            # send messages to source and root unless root is self (as it
            # already gets the normal message)
            for p in (self.source_id | root) - self
        ])

        return Ping.NO, msg


    def _find_next_target(self) -> Optional[Branch]:
        """ Finds the branch between target and limit_id which follows
        reference
        """
        root = (self.source_id or self)
        if self.target == root.limit_id:
            return None

        branches = root.target.project_id.with_context(active_test=False)._forward_port_ordered()
        if (branch_filter := self.repository.branch_filter) and branch_filter != '[]':
            branches = branches.filtered_domain(ast.literal_eval(branch_filter))

        branches = list(branches)
        from_ = branches.index(self.target) + 1
        to_ = branches.index(root.limit_id) + 1 if root.limit_id else None

        # return the first active branch in the set
        return next((
            branch
            for branch in branches[from_:to_]
            if branch.active
        ), None)


    def _approve(self, author, login):
        oldstate = self.state
        newstate = RPLUS.get(oldstate)
        if not author.email:
            return "I must know your email before you can review PRs. Please contact an administrator."

        if not newstate:
            # Don't fail the entire command if someone tries to approve an
            # already-approved PR.
            if self.error:
                msg = "This PR is already reviewed, it's in error, you might want to `retry` it instead " \
                      "(if you have already confirmed the error is not legitimate)."
            else:
                msg = "This PR is already reviewed, reviewing it again is useless."
            self.env['runbot_merge.pull_requests.feedback'].create({
                'repository': self.repository.id,
                'pull_request': self.number,
                'message': msg,
            })
            return None

        self.reviewed_by = author
        _logger.debug(
            "r+ on %s by %s (%s->%s) status=%s message? %s",
            self.display_name, author.github_login,
            oldstate, newstate,
            self.status, self.status == 'failure'
        )
        if self.status == 'failure':
            # the normal infrastructure is for failure and
            # prefixes messages with "I'm sorry"
            self.env.ref("runbot_merge.command.approve.failure")._send(
                repository=self.repository,
                pull_request=self.number,
                format_args={'user': login, 'pr': self},
            )
        if not (self.squash or self.merge_method):
            self.env.ref('runbot_merge.check_linked_prs_status')._trigger()
        return None

    def _pr_acl(self, user) -> ACL:
        if not self:
            return ACL(False, False, False)

        is_admin = self.env['res.partner.review'].search_count([
            ('partner_id', '=', user.id),
            ('repository_id', '=', self.repository.id),
            ('review', '=', True) if self.author != user else ('self_review', '=', True),
        ]) == 1
        if is_admin:
            return ACL(True, True, True)

        # delegate on source = delegate on PR
        if self.source_id and self.source_id in user.delegate_reviewer:
            return ACL(False, True, True)
        # delegate on any ancestors ~ delegate on PR (maybe should be any descendant of source?)
        if any(p in user.delegate_reviewer for p in self._iter_ancestors()):
            return ACL(False, True, True)

        # user is probably always False on a forward port
        return ACL(False, False, self.author == user)

    def _validate(self, statuses):
        # could have two PRs (e.g. one open and one closed) at least
        # temporarily on the same head, or on the same head with different
        # targets
        updateable = self.filtered(lambda p: not p.merge_date)
        updateable.statuses = statuses or '{}'
        for pr in updateable:
            if pr.status == "failure":
                statuses = json.loads(pr.statuses_full)
                for ci in pr.repository.status_ids._for_pr(pr).mapped('context'):
                    status = statuses.get(ci) or {'state': 'pending'}
                    if status['state'] in ('error', 'failure'):
                        pr._notify_ci_new_failure(ci, status)
        self.batch_id._schedule_fp_followup()

    def modified(self, fnames, create=False, before=False):
        """ By default, Odoo can't express recursive *dependencies* which is
        exactly what we need for statuses: they depend on the current PR's
        overrides, and the parent's overrides, and *its* parent's overrides, ...

        One option would be to create a stored computed field which accumulates
        the overrides as *fields* can be recursive, but...
        """
        if 'overrides' in fnames:
            descendants_or_self = self.concat(*self._iter_descendants())
            self.env.add_to_compute(self._fields['status'], descendants_or_self)
            self.env.add_to_compute(self._fields['statuses_full'], descendants_or_self)
            self.env.add_to_compute(self._fields['state'], descendants_or_self)
        super().modified(fnames, create, before)

    @api.depends(
        'statuses', 'overrides', 'target', 'parent_id', 'skipchecks',
        'repository.status_ids.context',
        'repository.status_ids.branch_filter',
        'repository.status_ids.prs',
    )
    def _compute_statuses(self):
        for pr in self:
            statuses = {**json.loads(pr.statuses), **pr._get_overrides()}

            pr.statuses_full = json.dumps(statuses, indent=4)
            if pr.skipchecks:
                pr.status = 'success'
                continue

            st = 'success'
            for ci in pr.repository.status_ids._for_pr(pr):
                v = (statuses.get(ci.context) or {'state': 'pending'})['state']
                if v in ('error', 'failure'):
                    st = 'failure'
                    break
                if v == 'pending':
                    st = 'pending'
            if pr.status != 'failure' and st == 'failure':
                pr.unstage("had CI failure after staging")

            pr.status = st

    @api.depends(
        "status", "reviewed_by", "closed", "error" ,
        "batch_id.merge_date",
        "batch_id.skipchecks",
    )
    def _compute_state(self):
        for pr in self:
            if pr.closed:
                pr.state = "closed"
            elif pr.batch_id.merge_date:
                pr.state = 'merged'
            elif pr.error:
                pr.state = "error"
            elif pr.batch_id.skipchecks: # skipchecks behaves as both approval and status override
                pr.state = "ready"
            else:
                states = ("opened", "approved", "validated", "ready")
                pr.state = states[bool(pr.reviewed_by) | ((pr.status == "success") << 1)]


    def _notify_ci_new_failure(self, ci, st):
        prev = json.loads(self.previous_failure)
        if not any(self._statuses_equivalent(st, v) for v in prev.values()):
            prev[ci] = st
            self.previous_failure = json.dumps(prev)
            self._notify_ci_failed(ci)

    def _notify_merged(self, gh, payload):
        deployment = gh('POST', 'deployments', json={
            'ref': self.head, 'environment': 'merge',
            'description': "Merge %s into %s" % (self.display_name, self.target.name),
            'task': 'merge',
            'auto_merge': False,
            'required_contexts': [],
        }).json()
        gh('POST', 'deployments/{}/statuses'.format(deployment['id']), json={
            'state': 'success',
            'target_url': 'https://github.com/{}/commit/{}'.format(
                self.repository.name,
                payload['sha'],
            ),
            'description': "Merged %s in %s at %s" % (
                self.display_name, self.target.name, payload['sha']
            )
        })

    def _statuses_equivalent(self, a, b):
        """ Check if two statuses are *equivalent* meaning the description field
        is ignored (check only state and target_url). This is because the
        description seems to vary even if the rest does not, and generates
        unnecessary notififcations as a result
        """
        return a.get('state') == b.get('state') \
           and a.get('target_url')  == b.get('target_url')

    def _notify_ci_failed(self, ci):
        # only report an issue of the PR is already approved (r+'d)
        if self.state == 'approved':
            self.env.ref("runbot_merge.failure.approved")._send(
                repository=self.repository,
                pull_request=self.number,
                format_args={'pr': self, 'status': ci}
            )
        elif self.state == 'opened' and self.parent_id:
            # only care about FP PRs which are not approved / staged / merged yet
            self.env.ref('runbot_merge.forwardport.ci.failed')._send(
                repository=self.repository,
                pull_request=self.number,
                token_field='fp_github_token',
                format_args={'pr': self, 'ci': ci},
            )

    def _auto_init(self):
        for field in self._fields.values():
            if not isinstance(field, fields.Selection) or field.column_type[0] == 'varchar':
                continue

            t = field.column_type[1]
            self.env.cr.execute("SELECT 1 FROM pg_type WHERE typname = %s", [t])
            if not self.env.cr.rowcount:
                self.env.cr.execute(
                    f"CREATE TYPE {t} AS ENUM %s",
                    [tuple(s for s, _ in field.selection)]
                )

        super()._auto_init()
        # incorrect index: unique(number, target, repository).
        tools.drop_index(self._cr, 'runbot_merge_unique_pr_per_target', self._table)
        # correct index:
        tools.create_unique_index(
            self._cr, 'runbot_merge_unique_pr_per_repo', self._table, ['repository', 'number'])
        self._cr.execute("CREATE INDEX IF NOT EXISTS runbot_merge_pr_head "
                         "ON runbot_merge_pull_requests "
                         "USING hash (head)")

    def _get_batch(self, *, target, label):
        batch = self.env['runbot_merge.batch']
        if not re.search(r':patch-\d+$', label):
            batch = batch.search([
                ('merge_date', '=', False),
                ('prs.target', '=', target),
                ('prs.label', '=', label),
            ])
        return batch or batch.create({})

    @api.model_create_multi
    def create(self, vals_list):
<<<<<<< HEAD
        for vals in vals_list:
            batch = self._get_batch(target=vals['target'], label=vals['label'])
            vals['batch_id'] = batch.id
=======
        batches = {}
        for vals in vals_list:
            batch_key = vals['target'], vals['label']
            batch = batches.get(batch_key)
            if batch is None:
                batch = batches[batch_key] = self._get_batch(target=vals['target'], label=vals['label'])
            vals['batch_id'] = batch.id

>>>>>>> 667aa69f
            if 'limit_id' not in vals:
                limits = {p.limit_id for p in batch.prs}
                if len(limits) == 1:
                    vals['limit_id'] = limits.pop().id
                elif limits:
                    repo = self.env['runbot_merge.repository'].browse(vals['repository'])
                    _logger.warning(
                        "Unable to set limit on %s#%s: found multiple limits in batch (%s)",
                        repo.name, vals['number'],
                        ', '.join(
                            f'{p.display_name} => {p.limit_id.name}'
                            for p in batch.prs
                        )
                    )
<<<<<<< HEAD

        prs = super().create(vals_list)
        for pr in prs:
            c = self.env['runbot_merge.commit'].search([('sha', '=', pr.head)])
            pr._validate(c.statuses or '{}')
=======

        prs = super().create(vals_list)

        for pr in prs:
            c = self.env['runbot_merge.commit'].search([('sha', '=', pr.head)])
            pr._validate(c.statuses)
>>>>>>> 667aa69f

            if pr.state not in ('closed', 'merged'):
                self.env.ref('runbot_merge.pr.created')._send(
                    repository=pr.repository,
                    pull_request=pr.number,
                    format_args={'pr': pr},
                )
        return prs

    def _from_gh(self, description, author=None, branch=None, repo=None):
        if repo is None:
            repo = self.env['runbot_merge.repository'].search([
                ('name', '=', description['base']['repo']['full_name']),
            ])
        if branch is None:
            branch = self.env['runbot_merge.branch'].with_context(active_test=False).search([
                ('name', '=', description['base']['ref']),
                ('project_id', '=', repo.project_id.id),
            ])
        if author is None:
            author = self.env['res.partner'].search([
                ('github_login', '=', description['user']['login']),
            ], limit=1)

        return self.env['runbot_merge.pull_requests'].create({
            'closed': description['state'] != 'open',
            'number': description['number'],
            'label': repo._remap_label(description['head']['label']),
            'author': author.id,
            'target': branch.id,
            'repository': repo.id,
            'head': description['head']['sha'],
            'squash': description['commits'] == 1,
            'message': utils.make_message(description),
            'draft': description['draft'],
        })

    def write(self, vals):
        if vals.get('squash'):
            vals['merge_method'] = False

        # when explicitly marking a PR as ready
        if vals.get('state') == 'ready':
            # skip validation
            self.batch_id.skipchecks = True
            # mark current user as reviewer
            vals.setdefault('reviewed_by', self.env.user.partner_id.id)
            for p in self.batch_id.prs - self:
                if not p.reviewed_by:
                    p.reviewed_by = self.env.user.partner_id.id

        for pr in self:
            if (t := vals.get('target')) is not None and pr.target.id != t:
                pr.unstage(
                    "target (base) branch was changed from %r to %r",
                    pr.target.display_name,
                    self.env['runbot_merge.branch'].browse(t).display_name,
                )

            if 'message' in vals:
                merge_method = vals['merge_method'] if 'merge_method' in vals else pr.merge_method
                if merge_method not in (False, 'rebase-ff') and pr.message != vals['message']:
                    pr.unstage("merge message updated")

        match vals.get('closed'):
            case True if not self.closed:
                vals['reviewed_by'] = False
            case False if self.closed and not self.batch_id:
                vals['batch_id'] = self._get_batch(
                    target=vals.get('target') or self.target.id,
                    label=vals.get('label') or self.label,
                )
        w = super().write(vals)

        newhead = vals.get('head')
        if newhead:
            authors = self.env.cr.precommit.data.get(f'mail.tracking.author.{self._name}', {})
            for p in self:
                if pid := authors.get(p.id):
                    writer = self.env['res.partner'].browse(pid)
                else:
                    writer = self.env.user.partner_id
                p.unstage("updated by %s", writer.github_login or writer.name)
            # this can be batched
            c = self.env['runbot_merge.commit'].search([('sha', '=', newhead)])
            self._validate(c.statuses)
        return w

    def _check_linked_prs_statuses(self, commit=False):
        """ Looks for linked PRs where at least one of the PRs is in a ready
        state and the others are not, notifies the other PRs.

        :param bool commit: whether to commit the tnx after each comment
        """
        # similar to Branch.try_staging's query as it's a subset of that
        # other query's behaviour
        self.env.cr.execute("""
        SELECT
          array_agg(pr.id) AS match
        FROM runbot_merge_pull_requests pr
        WHERE
          -- exclude terminal states (so there's no issue when
          -- deleting branches & reusing labels)
              pr.state != 'merged'
          AND pr.state != 'closed'
        GROUP BY
            pr.target,
            CASE
                WHEN pr.label SIMILAR TO '%%:patch-[[:digit:]]+'
                    THEN pr.id::text
                ELSE pr.label
            END
        HAVING
          -- one of the batch's PRs should be ready & not marked
              bool_or(pr.state = 'ready' AND NOT pr.link_warned)
          -- one of the others should be unready
          AND bool_or(pr.state != 'ready')
        """)
        for [ids] in self.env.cr.fetchall():
            prs = self.browse(ids)
            ready = prs.filtered(lambda p: p.state == 'ready')
            unready = (prs - ready).sorted(key=lambda p: (p.repository.name, p.number))

            for r in ready:
                self.env.ref('runbot_merge.pr.linked.not_ready')._send(
                    repository=r.repository,
                    pull_request=r.number,
                    format_args={
                        'pr': r,
                        'siblings': ', '.join(map('{0.display_name}'.format, unready))
                    },
                )
                r.link_warned = True
                if commit:
                    self.env.cr.commit()

        # send feedback for multi-commit PRs without a merge_method (which
        # we've not warned yet)
        methods = ''.join(
            '* `%s` to %s\n' % pair
            for pair in type(self).merge_method.selection
            if pair[0] != 'squash'
        )
        for r in self.search([
            ('state', 'in', ("approved", "ready")),
            ('staging_id', '=', False),
            ('squash', '=', False),
            ('merge_method', '=', False),
            ('method_warned', '=', False),
        ]):
            self.env.ref('runbot_merge.pr.merge_method')._send(
                repository=r.repository,
                pull_request=r.number,
                format_args={'pr': r, 'methods':methods},
            )
            r.method_warned = True
            if commit:
                self.env.cr.commit()

    def _build_message(self, message: Union['PullRequests', str], related_prs: 'PullRequests' = (), merge: bool = True) -> 'Message':
        # handle co-authored commits (https://help.github.com/articles/creating-a-commit-with-multiple-authors/)
        m = Message.from_message(message)
        if not is_mentioned(message, self):
            if merge:
                m.body += f'\n\ncloses {self.display_name}'
            else:
                m.headers.pop('Part-Of', None)
                m.headers.add('Part-Of', self.display_name)

        for r in related_prs:
            if not is_mentioned(message, r, full_reference=True):
                m.headers.add('Related', r.display_name)

        # ensures all reviewers in the review path are on the PR in order:
        # original reviewer, then last conflict reviewer, then current PR
        reviewers = (self | self.root_id | self.source_id)\
            .mapped('reviewed_by.formatted_email')

        sobs = m.headers.getlist('signed-off-by')
        m.headers.remove('signed-off-by')
        m.headers.extend(
            ('signed-off-by', signer)
            for signer in sobs
            if signer not in reviewers
        )
        m.headers.extend(
            ('signed-off-by', reviewer)
            for reviewer in reversed(reviewers)
        )
        return m

    def unstage(self, reason, *args):
        """ If the PR is staged, cancel the staging. If the PR is split and
        waiting, remove it from the split (possibly delete the split entirely)
        """
        split = self.batch_id.split_id
        if len(split.batch_ids) == 1:
            # only the batch of this PR -> delete split
            split.unlink()
        else:
            # else remove this batch from the split
            self.batch_id.split_id = False

        self.staging_id.cancel('%s ' + reason, self.display_name, *args)

    def _try_closing(self, by):
        # ignore if the PR is already being updated in a separate transaction
        # (most likely being merged?)
        self.flush_recordset(['state', 'batch_id'])
        self.env.cr.execute('''
        SELECT batch_id FROM runbot_merge_pull_requests
        WHERE id = %s AND state != 'merged' AND state != 'closed'
        FOR UPDATE SKIP LOCKED;
        ''', [self.id])
        if not self.env.cr.rowcount:
            return False

        self.unstage("closed by %s", by)
        self.with_context(forwardport_detach_warn=False).write({
            'closed': True,
            'reviewed_by': False,
            'parent_id': False,
            'detach_reason': f"Closed by {by}",
        })
        self.search([('parent_id', '=', self.id)]).write({
            'parent_id': False,
            'detach_reason': f"{by} closed parent PR {self.display_name}",
        })

        return True

    def _fp_conflict_feedback(self, previous_pr, conflicts):
        (h, out, err, hh) = conflicts.get(previous_pr) or (None, None, None, None)
        if h:
            sout = serr = ''
            if out.strip():
                sout = f"\nstdout:\n```\n{out}\n```\n"
            if err.strip():
                serr = f"\nstderr:\n```\n{err}\n```\n"

            lines = ''
            if len(hh) > 1:
                lines = '\n' + ''.join(
                    '* %s%s\n' % (sha, ' <- on this commit' if sha == h else '')
                    for sha in hh
                )
            template = 'runbot_merge.forwardport.failure'
            format_args = {
                'pr': self,
                'commits': lines,
                'stdout': sout,
                'stderr': serr,
                'footer': FOOTER,
            }
        elif any(conflicts.values()):
            template = 'runbot_merge.forwardport.linked'
            format_args = {
                'pr': self,
                'siblings': ', '.join(p.display_name for p in (self.batch_id.prs - self)),
                'footer': FOOTER,
            }
        elif not self._find_next_target():
            ancestors = "".join(
                f"* {p.display_name}\n"
                for p in previous_pr._iter_ancestors()
                if p.parent_id
                if p.state not in ('closed', 'merged')
                if p.target.active
            )
            template = 'runbot_merge.forwardport.final'
            format_args = {
                'pr': self,
                'containing': ' containing:' if ancestors else '.',
                'ancestors': ancestors,
                'footer': FOOTER,
            }
        else:
            template = 'runbot_merge.forwardport.intermediate'
            format_args = {
                'pr': self,
                'footer': FOOTER,
            }
        self.env.ref(template)._send(
            repository=self.repository,
            pull_request=self.number,
            token_field='fp_github_token',
            format_args=format_args,
        )

    def button_split(self):
        if len(self.batch_id.prs) == 1:
            raise UserError("Splitting a batch with a single PR is dumb")

        w = self.env['runbot_merge.pull_requests.split_off'].create({
            'pr_id': self.id,
            'new_label': self.label,
        })
        return {
            'type': 'ir.actions.act_window',
            'res_model': w._name,
            'res_id': w.id,
            'target': 'new',
            'views': [(False, 'form')],
        }

    def _split_off(self, new_label):
        # should not be usable to move a PR between batches (maybe later)
        batch = self.env['runbot_merge.batch']
        if not re.search(r':patch-\d+$', new_label):
            if batch.search([
                ('merge_date', '=', False),
                ('prs.label', '=', new_label),
            ]):
                raise UserError("Can not split off to an existing batch")

        self.write({
            'label': new_label,
            'batch_id': batch.create({}).id,
        })


class Ping(IntEnum):
    NO = 0
    YES = 1
    ERROR = 2


# ordering is a bit unintuitive because the lowest sequence (and name)
# is the last link of the fp chain, reasoning is a bit more natural the
# other way around (highest object is the last), especially with Python
# not really having lazy sorts in the stdlib
def branch_key(b: Branch, /, _key=itemgetter('sequence', 'name')):
    return Reverse(_key(b))


def pr_key(p: PullRequests, /):
    return branch_key(p.target)


# state changes on reviews
RPLUS = {
    'opened': 'approved',
    'validated': 'ready',
}

_TAGS = {
    False: set(),
    'opened': {'seen 🙂'},
}
_TAGS['validated'] = _TAGS['opened'] | {'CI 🤖'}
_TAGS['approved'] = _TAGS['opened'] | {'r+ 👌'}
_TAGS['ready'] = _TAGS['validated'] | _TAGS['approved']
_TAGS['staged'] = _TAGS['ready'] | {'merging 👷'}
_TAGS['merged'] = _TAGS['ready'] | {'merged 🎉'}
_TAGS['error'] = _TAGS['opened'] | {'error 🙅'}
_TAGS['closed'] = _TAGS['opened'] | {'closed 💔'}
ALL_TAGS = set.union(*_TAGS.values())

class Tagging(models.Model):
    """
    Queue of tag changes to make on PRs.

    Several PR state changes are driven by webhooks, webhooks should return
    quickly, performing calls to the Github API would *probably* get in the
    way of that. Instead, queue tagging changes into this table whose
    execution can be cron-driven.
    """
    _name = _description = 'runbot_merge.pull_requests.tagging'

    repository = fields.Many2one('runbot_merge.repository', required=True)
    # store the PR number (not id) as we need a Tagging for PR objects
    # being deleted (retargeted to non-managed branches)
    pull_request = fields.Integer(group_operator=None)

    tags_remove = fields.Char(required=True, default='[]')
    tags_add = fields.Char(required=True, default='[]')

    @api.model_create_multi
    def create(self, vals_list):
        for values in vals_list:
            if values.pop('state_from', None):
                values['tags_remove'] = ALL_TAGS
            if 'state_to' in values:
                values['tags_add'] = _TAGS[values.pop('state_to')]
            if not isinstance(values.get('tags_remove', ''), str):
                values['tags_remove'] = json.dumps(list(values['tags_remove']))
            if not isinstance(values.get('tags_add', ''), str):
                values['tags_add'] = json.dumps(list(values['tags_add']))
<<<<<<< HEAD
=======
        if any(vals_list):
            self.env.ref('runbot_merge.labels_cron')._trigger()
>>>>>>> 667aa69f
        return super().create(vals_list)

    def _send(self):
        # noinspection SqlResolve
        self.env.cr.execute("""
        SELECT
            t.repository as repo_id,
            t.pull_request as pr_number,
            array_agg(t.id) as ids,
            array_agg(t.tags_remove::json) as to_remove,
            array_agg(t.tags_add::json) as to_add
        FROM runbot_merge_pull_requests_tagging t
        GROUP BY t.repository, t.pull_request
        """)
        Repos = self.env['runbot_merge.repository']
        ghs = {}
        to_remove = []
        for repo_id, pr, ids, remove, add in self.env.cr.fetchall():
            repo = Repos.browse(repo_id)

            gh = ghs.get(repo)
            if not gh:
                gh = ghs[repo] = repo.github()

            # fold all grouped PRs'
            tags_remove, tags_add = set(), set()
            for minus, plus in zip(remove, add):
                tags_remove.update(minus)
                # need to remove minuses from to_add in case we get e.g.
                # -foo +bar; -bar +baz, if we don't remove the minus, we'll end
                # up with -foo +bar +baz instead of -foo +baz
                tags_add.difference_update(minus)
                tags_add.update(plus)

            try:
                gh.change_tags(pr, tags_remove, tags_add)
            except Exception:
                _logger.info(
                    "Error while trying to change the tags of %s#%s from %s to %s",
                    repo.name, pr, remove, add,
                )
            else:
                to_remove.extend(ids)
        self.browse(to_remove).unlink()

class Feedback(models.Model):
    """ Queue of feedback comments to send to PR users
    """
    _name = _description = 'runbot_merge.pull_requests.feedback'

    repository = fields.Many2one('runbot_merge.repository', required=True, index=True)
    # store the PR number (not id) as we may want to send feedback to PR
    # objects on non-handled branches
    pull_request = fields.Integer(group_operator=None, index=True)
    message = fields.Char()
    close = fields.Boolean()
    token_field = fields.Selection(
        [('github_token', "Mergebot")],
        default='github_token',
        string="Bot User",
        help="Token field (from repo's project) to use to post messages"
    )

    @api.model_create_multi
    def create(self, vals_list):
        # any time a feedback is created, it can be sent
        self.env.ref('runbot_merge.feedback_cron')._trigger()
        return super().create(vals_list)

    def _send(self):
        ghs = {}
        to_remove = []
        for f in self.search([]):
            repo = f.repository
            gh = ghs.get((repo, f.token_field))
            if not gh:
                gh = ghs[(repo, f.token_field)] = repo.github(f.token_field)

            try:
                message = f.message
                with contextlib.suppress(json.JSONDecodeError):
                    data = json.loads(message or '')
                    message = data.get('message')

                    if data.get('base'):
                        gh('PATCH', f'pulls/{f.pull_request}', json={'base': data['base']})

                    if f.close:
                        pr_to_notify = self.env['runbot_merge.pull_requests'].search([
                            ('repository', '=', repo.id),
                            ('number', '=', f.pull_request),
                        ])
                        if pr_to_notify:
                            pr_to_notify._notify_merged(gh, data)

                if f.close:
                    gh.close(f.pull_request)

                if message:
                    gh.comment(f.pull_request, message)
            except Exception:
                _logger.exception(
                    "Error while trying to %s %s#%s (%s)",
                    'close' if f.close else 'send a comment to',
                    repo.name, f.pull_request,
                    utils.shorten(f.message, 200)
                )
            else:
                to_remove.append(f.id)
        self.browse(to_remove).unlink()

class FeedbackTemplate(models.Model):
    _name = 'runbot_merge.pull_requests.feedback.template'
    _description = "str.format templates for feedback messages, no integration," \
                   "but that's their purpose"
    _inherit = ['mail.thread']

    template = fields.Text(tracking=True)
    help = fields.Text(readonly=True)

    def _format(self, **args):
        return self.template.format_map(args)

    def _send(self, *, repository: Repository, pull_request: int, format_args: dict, token_field: Optional[str] = None) -> Optional[Feedback]:
        try:
            feedback = {
                'repository': repository.id,
                'pull_request': pull_request,
                'message': self.template.format_map(format_args),
            }
            if token_field:
                feedback['token_field'] = token_field
            return self.env['runbot_merge.pull_requests.feedback'].create(feedback)
        except Exception:
            _logger.exception("Failed to render template %s", self.get_external_id())
            raise


class StagingCommits(models.Model):
    _name = 'runbot_merge.stagings.commits'
    _description = "Mergeable commits for stagings, always the actually merged " \
                   "commit, never a uniquifier"
    _log_access = False

    staging_id = fields.Many2one('runbot_merge.stagings', required=True)
    commit_id = fields.Many2one('runbot_merge.commit', index=True, required=True)
    repository_id = fields.Many2one('runbot_merge.repository', required=True)

    def _auto_init(self):
        super()._auto_init()
        # the same commit can be both head and tip (?)
        tools.create_unique_index(
            self.env.cr, self._table + "_unique",
            self._table, ['staging_id', 'commit_id']
        )
        # there should be one head per staging per repository, unless one is a
        # real head and one is a uniquifier head
        tools.create_unique_index(
            self.env.cr, self._table + "_unique_per_repo",
            self._table, ['staging_id', 'repository_id'],
        )


class StagingHeads(models.Model):
    _name = 'runbot_merge.stagings.heads'
    _description = "Staging heads, may be the staging's commit or may be a " \
                   "uniquifier (discarded on success)"
    _log_access = False

    staging_id = fields.Many2one('runbot_merge.stagings', required=True)
    commit_id = fields.Many2one('runbot_merge.commit', index=True, required=True)
    repository_id = fields.Many2one('runbot_merge.repository', required=True)

    def _auto_init(self):
        super()._auto_init()
        # the same commit can be both head and tip (?)
        tools.create_unique_index(
            self.env.cr, self._table + "_unique",
            self._table, ['staging_id', 'commit_id']
        )
        # there should be one head per staging per repository, unless one is a
        # real head and one is a uniquifier head
        tools.create_unique_index(
            self.env.cr, self._table + "_unique_per_repo",
            self._table, ['staging_id', 'repository_id'],
        )


class Commit(models.Model):
    """Represents a commit onto which statuses might be posted,
    independent of everything else as commits can be created by
    statuses only, by PR pushes, by branch updates, ...
    """
    _name = _description = 'runbot_merge.commit'
    _rec_name = 'sha'

    sha = fields.Char(required=True)
    statuses = fields.Char(help="json-encoded mapping of status contexts to states", default="{}")
    to_check = fields.Boolean(default=False)

    head_ids = fields.Many2many('runbot_merge.stagings', relation='runbot_merge_stagings_heads', column2='staging_id', column1='commit_id')
    commit_ids = fields.Many2many('runbot_merge.stagings', relation='runbot_merge_stagings_commits', column2='staging_id', column1='commit_id')
    pull_requests = fields.One2many('runbot_merge.pull_requests', compute='_compute_prs')

    @api.model_create_multi
<<<<<<< HEAD
    def create(self, values):
        for vals in values:
            vals['to_check'] = True
        r = super(Commit, self).create(values)
=======
    def create(self, vals_list):
        for values in vals_list:
            values['to_check'] = True
        r = super().create(vals_list)
>>>>>>> 667aa69f
        self.env.ref("runbot_merge.process_updated_commits")._trigger()
        return r

    def write(self, values):
        values.setdefault('to_check', True)
        r = super().write(values)
        if values['to_check']:
            self.env.ref("runbot_merge.process_updated_commits")._trigger()
        return r

    @mute_logger('odoo.sql_db')
    def _notify(self):
        Stagings = self.env['runbot_merge.stagings']
        PRs = self.env['runbot_merge.pull_requests']
        serialization_failures = False
        # chances are low that we'll have more than one commit
        for c in self.search([('to_check', '=', True)]):
            sha = c.sha
            pr = PRs.search([('head', '=', sha)])
            stagings = Stagings.search([
                ('head_ids.sha', '=', sha),
                ('state', '=', 'pending'),
                ('target.project_id.staging_statuses', '=', True),
            ])
            try:
                c.to_check = False
                c.flush_recordset(['to_check'])
                if pr:
                    pr._validate(c.statuses)
                    pr._track_set_log_message(html_escape(f"statuses changed on {sha}"))

                if stagings:
                    stagings._notify(c)
            except psycopg2.errors.SerializationFailure:
                serialization_failures = True
                _logger.info("Failed to apply commit %s: serialization failure", sha)
                self.env.cr.rollback()
            except Exception:
                _logger.exception("Failed to apply commit %s", sha)
                self.env.cr.rollback()
            else:
                self.env.cr.commit()
        if serialization_failures:
            self.env.ref("runbot_merge.process_updated_commits")._trigger()

    _sql_constraints = [
        ('unique_sha', 'unique (sha)', 'no duplicated commit'),
    ]

    def _auto_init(self):
        res = super()._auto_init()
        self._cr.execute("""
            CREATE INDEX IF NOT EXISTS runbot_merge_unique_statuses
            ON runbot_merge_commit
            USING hash (sha)
        """)
        self._cr.execute("""
            CREATE INDEX IF NOT EXISTS runbot_merge_to_process
            ON runbot_merge_commit ((1)) WHERE to_check
        """)
        return res

    def _compute_prs(self):
        for c in self:
            c.pull_requests = self.env['runbot_merge.pull_requests'].search([
                ('head', '=', c.sha),
            ])


class Stagings(models.Model):
    _name = _description = 'runbot_merge.stagings'

    target = fields.Many2one('runbot_merge.branch', required=True, index=True)

    staging_batch_ids = fields.One2many('runbot_merge.staging.batch', 'runbot_merge_stagings_id')
    batch_ids = fields.Many2many(
        'runbot_merge.batch',
        context={'active_test': False},
        compute="_compute_batch_ids",
        search="_search_batch_ids",
    )
    pr_ids = fields.One2many('runbot_merge.pull_requests', compute='_compute_prs')
    state = fields.Selection([
        ('success', 'Success'),
        ('failure', 'Failure'),
        ('pending', 'Pending'),
        ('cancelled', "Cancelled"),
        ('ff_failed', "Fast forward failed")
    ], default='pending', index=True, store=True, compute='_compute_state')
    active = fields.Boolean(default=True)

    staged_at = fields.Datetime(default=fields.Datetime.now, index=True)
    staging_end = fields.Datetime(store=True)
    staging_duration = fields.Float(compute='_compute_duration')
    timeout_limit = fields.Datetime(store=True, compute='_compute_timeout_limit')
    reason = fields.Text("Reason for final state (if any)")

    head_ids = fields.Many2many('runbot_merge.commit', relation='runbot_merge_stagings_heads', column1='staging_id', column2='commit_id')
    heads = fields.One2many('runbot_merge.stagings.heads', 'staging_id')
    commit_ids = fields.Many2many('runbot_merge.commit', relation='runbot_merge_stagings_commits', column1='staging_id', column2='commit_id')
    commits = fields.One2many('runbot_merge.stagings.commits', 'staging_id')

    statuses = fields.Binary(compute='_compute_statuses')
    statuses_cache = fields.Text(default='{}', required=True)

    @api.depends('staged_at', 'staging_end')
    def _compute_duration(self):
        for s in self:
            s.staging_duration = ((s.staging_end or fields.Datetime.now()) - s.staged_at).total_seconds()

    @api.depends('target.name', 'state', 'reason')
    def _compute_display_name(self):
        for staging in self:
            staging.display_name = "%d (%s, %s%s)" % (
                staging.id,
                staging.target.name,
                staging.state,
                (', ' + staging.reason) if staging.reason else '',
            )

    @api.depends('staging_batch_ids.runbot_merge_batch_id')
    def _compute_batch_ids(self):
        for staging in self:
            staging.batch_ids = staging.staging_batch_ids.runbot_merge_batch_id

    def _search_batch_ids(self, operator, value):
        return [('staging_batch_ids.runbot_merge_batch_id', operator, value)]

    @api.depends('heads', 'statuses_cache')
    def _compute_statuses(self):
        """ Fetches statuses associated with the various heads, returned as
        (repo, context, state, url)
        """
        heads = {h.commit_id: h.repository_id for h in self.mapped('heads')}
        all_heads = self.mapped('head_ids')

        for st in self:
            statuses = json.loads(st.statuses_cache)

            commits = st.head_ids.with_prefetch(all_heads._prefetch_ids)
            st.statuses = [
                (
                    heads[commit].name,
                    context,
                    status.get('state') or 'pending',
                    status.get('target_url') or ''
                )
                for commit in commits
                for context, status in statuses.get(commit.sha, {}).items()
            ]

    def write(self, vals):
        if timeout := vals.get('timeout_limit'):
            self.env.ref("runbot_merge.merge_cron")\
                ._trigger(fields.Datetime.to_datetime(timeout))

        if vals.get('active') is False:
            vals['staging_end'] = fields.Datetime.now()
            self.env.ref("runbot_merge.staging_cron")._trigger()

        return super().write(vals)

    # only depend on staged_at as it should not get modified, but we might
    # update the CI timeout after the staging have been created and we
    # *do not* want to update the staging timeouts in that case
    @api.depends('staged_at')
    def _compute_timeout_limit(self):
        timeouts = set()
        for st in self:
            t = st.timeout_limit = st.staged_at + datetime.timedelta(minutes=st.target.project_id.ci_timeout)
            timeouts.add(t)
        if timeouts:
            # we might have very different limits for each staging so need to schedule them all
            self.env.ref("runbot_merge.merge_cron")._trigger_list(timeouts)

    @api.depends('batch_ids.prs')
    def _compute_prs(self):
        for staging in self:
            staging.pr_ids = staging.batch_ids.prs

    def _notify(self, c: Commit) -> None:
        self.env.cr.execute("""
        UPDATE runbot_merge_stagings
        SET statuses_cache = CASE
            WHEN statuses_cache::jsonb->%(sha)s IS NULL
                THEN jsonb_insert(statuses_cache::jsonb, ARRAY[%(sha)s],  %(statuses)s::jsonb)
            ELSE statuses_cache::jsonb || jsonb_build_object(%(sha)s, %(statuses)s::jsonb)
        END::text
        WHERE id = any(%(ids)s)
        """, {'sha': c.sha, 'statuses': c.statuses, 'ids': self.ids})
        self.modified(['statuses_cache'])

    def post_status(self, sha, context, status, *, target_url=None, description=None):
        if not self.env.user.has_group('runbot_merge.status'):
            raise AccessError("You are not allowed to post a status.")

        now = datetime.datetime.now().isoformat(timespec='seconds')
        for s in self:
            if not s.target.project_id.staging_rpc:
                continue

            if not any(c.commit_id.sha == sha for c in s.commits):
                raise ValueError(f"Staging {s.id} does not have the commit {sha}")

            st = json.loads(s.statuses_cache)
            st.setdefault(sha, {})[context] = {
                'state': status,
                'target_url': target_url,
                'description': description,
                'updated_at': now,
            }
            s.statuses_cache = json.dumps(st)

        return True

    @api.depends(
        "statuses_cache",
        "target",
        "heads.commit_id.sha",
        "heads.repository_id.status_ids.branch_filter",
        "heads.repository_id.status_ids.context",
    )
    def _compute_state(self):
        for staging in self:
            if staging.state != 'pending':
                continue

            # maps commits to the statuses they need
            required_statuses = [
                (h.commit_id.sha, h.repository_id.status_ids._for_staging(staging).mapped('context'))
                for h in staging.heads
            ]
            cmap = json.loads(staging.statuses_cache)

            last_pending = ""
            state = 'success'
            for head, reqs in required_statuses:
                statuses = cmap.get(head) or {}
                for status in (statuses.get(n, {}) for n in reqs):
                    v = status.get('state')
                    if state == 'failure' or v in ('error', 'failure'):
                        state = 'failure'
                    elif v is None:
                        state = 'pending'
                    elif v == 'pending':
                        state = 'pending'
                        last_pending = max(last_pending, status.get('updated_at', ''))
                    else:
                        assert v == 'success'

            staging.state = state
            if staging.state != 'pending':
                self.env.ref("runbot_merge.merge_cron")._trigger()

            if last_pending:
                timeout = datetime.datetime.fromisoformat(last_pending) \
                      + datetime.timedelta(minutes=staging.target.project_id.ci_timeout)

                if timeout > staging.timeout_limit:
                    staging.timeout_limit = timeout
                    self.env.ref("runbot_merge.merge_cron")._trigger(timeout)
                    _logger.debug("%s got pending status, bumping timeout to %s", staging, timeout)

    def action_cancel(self):
        w = self.env['runbot_merge.stagings.cancel'].create({
            'staging_id': self.id,
        })
        return {
            'type': 'ir.actions.act_window',
            'target': 'new',
            'name': f'Cancel staging {self.id} ({self.target.name})',
            'view_mode': 'form',
            'res_model': w._name,
            'res_id': w.id,
        }

    def cancel(self, reason, *args):
        self = self.filtered('active')
        if not self:
            return False

        _logger.info("Cancelling staging %s: " + reason, self, *args)
        self.write({
            'active': False,
            'state': 'cancelled',
            'reason': reason % args,
        })
        return True

    def fail(self, message, prs=None):
        _logger.info("Staging %s failed: %s", self, message)
        prs = prs or self.batch_ids.prs
        prs._track_set_log_message(f'staging {self.id} failed: {message}')
        prs.error = True
        for pr in prs:
           self.env.ref('runbot_merge.pr.staging.fail')._send(
               repository=pr.repository,
               pull_request=pr.number,
               format_args={'pr': pr, 'message': message},
           )

        self.write({
            'active': False,
            'state': 'failure',
            'reason': message,
        })
        return True

    def try_splitting(self):
        batches = len(self.batch_ids)
        if batches > 1:
            midpoint = batches // 2
            h, t = self.batch_ids[:midpoint], self.batch_ids[midpoint:]
            # NB: batches remain attached to their original staging
            sh = self.env['runbot_merge.split'].create({
                'target': self.target.id,
                'batch_ids': [Command.link(batch.id) for batch in h],
            })
            st = self.env['runbot_merge.split'].create({
                'target': self.target.id,
                'batch_ids': [Command.link(batch.id) for batch in t],
            })
            _logger.info("Split %s to %s (%s) and %s (%s)",
                         self, h, sh, t, st)
            self.write({
                'active': False,
                'state': 'failure',
                'reason': self.reason if self.state == 'failure' else 'timed out'
            })
            return True

        # single batch => the staging is an irredeemable failure
        if self.state != 'failure':
            # timed out, just mark all PRs (wheee)
            self.fail('timed out (>{} minutes)'.format(self.target.project_id.ci_timeout))
            return False

        staging_statuses = json.loads(self.statuses_cache)
        # try inferring which PR failed and only mark that one
        for head in self.heads:
            required_statuses = set(head.repository_id.status_ids._for_staging(self).mapped('context'))

            statuses = staging_statuses.get(head.commit_id.sha, {})
            reason = next((
                ctx for ctx, result in statuses.items()
                if ctx in required_statuses
                if result.get('state') in ('error', 'failure')
            ), None)
            if not reason:
                continue

            pr = next((pr for pr in self.batch_ids.prs if pr.repository == head.repository_id), None)

            status = statuses[reason]
            viewmore = ''
            if status.get('target_url'):
                viewmore = ' (view more at %(target_url)s)' % status
            if pr:
                self.fail("%s%s" % (reason, viewmore), pr)
            else:
                self.fail('%s on %s%s' % (reason, head.commit_id.sha, viewmore))
            return False

        # the staging failed but we don't have a specific culprit, fail
        # everything
        self.fail("unknown reason")

        return False

    def check_status(self):
        """
        Checks the status of an active staging:
        * merges it if successful
        * splits it if failed (or timed out) and more than 1 batch
        * marks the PRs as failed otherwise
        * ignores if pending (or cancelled or ff_failed but those should also
          be disabled)
        """
        logger = _logger.getChild('cron')
        if not self.active:
            logger.info("Staging %s is not active, ignoring status check", self)
            return

        logger.info("Checking active staging %s (state=%s)", self, self.state)
        project = self.target.project_id
        if self.state == 'success':
            gh = {repo.name: repo.github() for repo in project.repo_ids.having_branch(self.target)}
            self.env.cr.execute('''
            SELECT 1 FROM runbot_merge_pull_requests
            WHERE id in %s
            FOR UPDATE
            ''', [tuple(self.mapped('batch_ids.prs.id'))])
            try:
                with sentry_sdk.start_span(description="merge staging") as span:
                    span.set_tag("staging", self.id)
                    span.set_tag("branch", self.target.name)
                    self._safety_dance(gh, self.commits)
            except exceptions.FastForwardError as e:
                logger.warning(
                    "Could not fast-forward successful staging on %s:%s: %s",
                    e.args[0], self.target.name,
                    e,
                )
                self.write({
                    'state': 'ff_failed',
                    'reason': str(e.__cause__ or e.__context__ or e)
                })
            else:
                prs = self.mapped('batch_ids.prs')
                prs._track_set_log_message(f'staging {self.id} succeeded')
                logger.info(
                    "%s FF successful, marking %s as merged",
                    self, prs.mapped('display_name'),
                )
                self.batch_ids.merge_date = fields.Datetime.now()

                pseudobranch = None
                if self.target == project.branch_ids[:1]:
                    pseudobranch = project._next_freeze()

                for pr in prs:
                    self.env['runbot_merge.pull_requests.feedback'].create({
                        'repository': pr.repository.id,
                        'pull_request': pr.number,
                        'message': json.dumps({
                            'sha': json.loads(pr.commits_map)[''],
                        }),
                        'close': True,
                    })
                    if pseudobranch:
                        self.env['runbot_merge.pull_requests.tagging'].create({
                            'repository': pr.repository.id,
                            'pull_request': pr.number,
                            'tags_add': json.dumps([pseudobranch]),
                        })
            finally:
                self.write({'active': False})
        elif self.state == 'failure' or self.is_timed_out():
            self.try_splitting()

    def is_timed_out(self):
        return fields.Datetime.from_string(self.timeout_limit) < datetime.datetime.now()

    def _safety_dance(self, gh, staging_commits: StagingCommits):
        """ Reverting updates doesn't work if the branches are protected
        (because a revert is basically a force push). So we can update
        REPO_A, then fail to update REPO_B for some reason, and we're hosed.

        To try and make this issue less likely, do the safety dance:

        * First, perform a dry run using the tmp branches (which can be
          force-pushed and sacrificed), that way if somebody pushed directly
          to REPO_B during the staging we catch it. If we're really unlucky
          they could still push after the dry run but...
        * An other issue then is that the github call sometimes fails for no
          noticeable reason (e.g. network failure or whatnot), if it fails
          on REPO_B when REPO_A has already been updated things get pretty
          bad. In that case, wait a bit and retry for now. A more complex
          strategy (including disabling the branch entirely until somebody
          has looked at and fixed the issue) might be necessary.
        """
        tmp_target = 'tmp.' + self.target.name
        # first force-push the current targets to all tmps
        for repo_name in staging_commits.mapped('repository_id.name'):
            g = gh[repo_name]
            g.set_ref(tmp_target, g.head(self.target.name))
        # then attempt to FF the tmp to the staging commits
        for c in staging_commits:
            gh[c.repository_id.name].fast_forward(tmp_target, c.commit_id.sha)
        # there is still a race condition here, but it's way
        # lower than "the entire staging duration"...
        for i, c in enumerate(staging_commits):
            for pause in [0.1, 0.3, 0.5, 0.9, 0]: # last one must be 0/falsy of we lose the exception
                try:
                    gh[c.repository_id.name].fast_forward(
                        self.target.name,
                        c.commit_id.sha
                    )
                except exceptions.FastForwardError:
                    if i and pause:
                        time.sleep(pause)
                        continue
                    raise
                else:
                    break

    @api.returns('runbot_merge.stagings')
    def for_heads(self, *heads):
        """Returns the staging(s) with all the specified heads. Heads should
        be unique git oids.
        """
        if not heads:
            return self.browse(())

        joins = ''.join(
            f'\nJOIN runbot_merge_stagings_heads h{i} ON h{i}.staging_id = s.id'
            f'\nJOIN runbot_merge_commit c{i} ON c{i}.id = h{i}.commit_id AND c{i}.sha = %s\n'
            for i in range(len(heads))
        )
        self.env.cr.execute(f"SELECT s.id FROM runbot_merge_stagings s {joins}", heads)
        stagings = self.browse(id for [id] in self.env.cr.fetchall())
        stagings.check_access_rights('read')
        stagings.check_access_rule('read')
        return stagings

    @api.returns('runbot_merge.stagings')
    def for_commits(self, *heads):
        """Returns the staging(s) with all the specified commits (heads which
        have actually been merged). Commits should be unique git oids.
        """
        if not heads:
            return self.browse(())

        joins = ''.join(
            f'\nJOIN runbot_merge_stagings_commits h{i} ON h{i}.staging_id = s.id'
            f'\nJOIN runbot_merge_commit c{i} ON c{i}.id = h{i}.commit_id AND c{i}.sha = %s\n'
            for i in range(len(heads))
        )
        self.env.cr.execute(f"SELECT s.id FROM runbot_merge_stagings s {joins}", heads)
        stagings = self.browse(id for [id] in self.env.cr.fetchall())
        stagings.check_access_rights('read')
        stagings.check_access_rule('read')
        return stagings

class Split(models.Model):
    _name = _description = 'runbot_merge.split'

    target = fields.Many2one('runbot_merge.branch', required=True)
    batch_ids = fields.One2many('runbot_merge.batch', 'split_id', context={'active_test': False})


class FetchJob(models.Model):
    _name = _description = 'runbot_merge.fetch_job'

    active = fields.Boolean(default=True)
    repository = fields.Many2one('runbot_merge.repository', required=True)
    number = fields.Integer(required=True, group_operator=None)
    closing = fields.Boolean(default=False)
    commits_at = fields.Datetime(index="btree_not_null")
    commenter = fields.Char()

    @api.model_create_multi
    def create(self, vals_list):
        now = fields.Datetime.now()
        self.env.ref('runbot_merge.fetch_prs_cron')._trigger({
            fields.Datetime.to_datetime(
                vs.get('commits_at') or now
            )
            for vs in vals_list
        })
        return super().create(vals_list)

    def _check(self, commit=False):
        """
        :param bool commit: commit after each fetch has been executed
        """
        now = getattr(builtins, 'current_date', None) or fields.Datetime.to_string(datetime.datetime.now())
        while True:
            f = self.search([
                '|', ('commits_at', '=', False), ('commits_at', '<=', now)
            ], limit=1)
            if not f:
                return

            f.active = False
            self.env.cr.execute("SAVEPOINT runbot_merge_before_fetch")
            try:
                f.repository._load_pr(
                    f.number,
                    closing=f.closing,
                    squash=bool(f.commits_at),
                    ping=f.commenter and f'@{f.commenter} ',
                )
            except Exception:
                self.env.cr.execute("ROLLBACK TO SAVEPOINT runbot_merge_before_fetch")
                _logger.exception("Failed to load pr %s, skipping it", f.number)
            finally:
                self.env.cr.execute("RELEASE SAVEPOINT runbot_merge_before_fetch")

            if commit:
                self.env.cr.commit()


from .stagings_create import is_mentioned, Message<|MERGE_RESOLUTION|>--- conflicted
+++ resolved
@@ -88,15 +88,9 @@
             if 'status_ids' in vals:
                 continue
 
-<<<<<<< HEAD
             st = vals.pop('required_statuses', 'legal/cla,ci/runbot')
             if st:
                 vals['status_ids'] = [(0, 0, {'context': c}) for c in st.split(',')]
-=======
-            if st := vals.pop('required_statuses', 'legal/cla,ci/runbot'):
-                vals['status_ids'] = [(0, 0, {'context': c}) for c in st.split(',')]
-
->>>>>>> 667aa69f
         return super().create(vals_list)
 
     def write(self, vals):
@@ -1361,11 +1355,6 @@
 
     @api.model_create_multi
     def create(self, vals_list):
-<<<<<<< HEAD
-        for vals in vals_list:
-            batch = self._get_batch(target=vals['target'], label=vals['label'])
-            vals['batch_id'] = batch.id
-=======
         batches = {}
         for vals in vals_list:
             batch_key = vals['target'], vals['label']
@@ -1374,7 +1363,6 @@
                 batch = batches[batch_key] = self._get_batch(target=vals['target'], label=vals['label'])
             vals['batch_id'] = batch.id
 
->>>>>>> 667aa69f
             if 'limit_id' not in vals:
                 limits = {p.limit_id for p in batch.prs}
                 if len(limits) == 1:
@@ -1389,20 +1377,11 @@
                             for p in batch.prs
                         )
                     )
-<<<<<<< HEAD
 
         prs = super().create(vals_list)
         for pr in prs:
             c = self.env['runbot_merge.commit'].search([('sha', '=', pr.head)])
-            pr._validate(c.statuses or '{}')
-=======
-
-        prs = super().create(vals_list)
-
-        for pr in prs:
-            c = self.env['runbot_merge.commit'].search([('sha', '=', pr.head)])
             pr._validate(c.statuses)
->>>>>>> 667aa69f
 
             if pr.state not in ('closed', 'merged'):
                 self.env.ref('runbot_merge.pr.created')._send(
@@ -1791,11 +1770,8 @@
                 values['tags_remove'] = json.dumps(list(values['tags_remove']))
             if not isinstance(values.get('tags_add', ''), str):
                 values['tags_add'] = json.dumps(list(values['tags_add']))
-<<<<<<< HEAD
-=======
         if any(vals_list):
             self.env.ref('runbot_merge.labels_cron')._trigger()
->>>>>>> 667aa69f
         return super().create(vals_list)
 
     def _send(self):
@@ -2001,17 +1977,10 @@
     pull_requests = fields.One2many('runbot_merge.pull_requests', compute='_compute_prs')
 
     @api.model_create_multi
-<<<<<<< HEAD
-    def create(self, values):
-        for vals in values:
-            vals['to_check'] = True
-        r = super(Commit, self).create(values)
-=======
     def create(self, vals_list):
         for values in vals_list:
             values['to_check'] = True
         r = super().create(vals_list)
->>>>>>> 667aa69f
         self.env.ref("runbot_merge.process_updated_commits")._trigger()
         return r
 
