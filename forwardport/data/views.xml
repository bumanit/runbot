--- conflicted
+++ resolved
@@ -143,34 +143,6 @@
                              t-attf-title="@{{pr.reviewed_by.github_login}}"/>
                 </dd>
             </t>
-<<<<<<< HEAD
-            <t t-if="pr.source_id">
-                <dt>forward-port of</dt>
-                <dd>
-                    <a t-att-href="pr.source_id.url">
-                        <span t-field="pr.source_id.display_name"/>
-                    </a>
-                    <span t-if="not pr.parent_id"
-                          class="badge text-bg-danger user-select-none"
-                          title="A detached PR behaves like a non-forward-port, it has to be approved via the mergebot, this is usually caused by the forward-port having been in conflict or updated.">
-                        DETACHED (<span t-out="pr.detach_reason" style="white-space: pre-wrap;"/>)
-                    </span>
-                </dd>
-            </t>
-            <t t-if="pr.forwardport_ids">
-                <dt>forward-ports</dt>
-                <dd><ul>
-                    <t t-foreach="pr.forwardport_ids" t-as="p">
-                        <t t-set="bgsignal"><t t-call="forwardport.pr_background"/></t>
-                        <li t-att-class="bgsignal">
-                            <a t-att-href="p.url"><span t-field="p.display_name"/></a>
-                            targeting <span t-field="p.target.name"/>
-                        </li>
-                    </t>
-                </ul></dd>
-            </t>
-=======
->>>>>>> d7a78f89
         </xpath>
     </template>
 
