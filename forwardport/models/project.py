--- conflicted
+++ resolved
@@ -187,7 +187,6 @@
 
     @api.model_create_multi
     def create(self, vals_list):
-<<<<<<< HEAD
         created = []
         to_create = []
         old = self.browse(())
@@ -201,42 +200,14 @@
             if existing:
                 old |= existing
                 continue
-
             to_create.append(vals)
             if vals.get('parent_id') and 'source_id' not in vals:
                 vals['source_id'] = self.browse(vals['parent_id']).root_id.id
+        if not to_create:
+            return old
+
         new = super().create(to_create)
-
         for pr in new:
-=======
-        # we're doing a lot of weird processing so fast-path this case even if
-        # unlikely
-        if not vals_list:
-            return self.browse()
-
-        existings = []
-        to_create = []
-        for vals in vals_list:
-            # PR opened event always creates a new PR, override so we can precreate PRs
-            if existing := self.search([
-                ('repository', '=', vals['repository']),
-                ('number', '=', vals['number']),
-            ]):
-                existings.append(existing.id)
-            else:
-                existings.append(None)
-                to_create.append(vals)
-                if vals.get('parent_id') and 'source_id' not in vals:
-                    vals['source_id'] = self.browse(vals['parent_id']).root_id.id
-
-        # no PR to create, return the existing ones
-        if not to_create:
-            return self.browse(existings)
-
-        prs = super().create(to_create)
-
-        for pr in prs:
->>>>>>> 667aa69f
             # added a new PR to an already forward-ported batch: port the PR
             if self.env['runbot_merge.batch'].search_count([
                 ('parent_id', '=', pr.batch_id.id),
@@ -246,23 +217,12 @@
                     'source': 'complete',
                     'pr_id': pr.id,
                 })
-
-<<<<<<< HEAD
+        if not old:
+            return new
+
         new = iter(new)
         old = iter(old)
         return self.browse(next(new).id if c else next(old).id for c in created)
-=======
-        # no existing PR, return all the created ones
-        if len(to_create) == len(vals_list):
-            return prs
-
-        # merge existing and created
-        prs = iter(prs)
-        return self.browse((
-            existing or next(prs).id
-            for existing in existings
-        ))
->>>>>>> 667aa69f
 
     def write(self, vals):
         # if the PR's head is updated, detach (should split off the FP lines as this is not the original code)
